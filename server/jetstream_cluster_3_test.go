// Copyright 2022 The NATS Authors
// Licensed under the Apache License, Version 2.0 (the "License");
// you may not use this file except in compliance with the License.
// You may obtain a copy of the License at
//
// http://www.apache.org/licenses/LICENSE-2.0
//
// Unless required by applicable law or agreed to in writing, software
// distributed under the License is distributed on an "AS IS" BASIS,
// WITHOUT WARRANTIES OR CONDITIONS OF ANY KIND, either express or implied.
// See the License for the specific language governing permissions and
// limitations under the License.

//go:build !skip_js_tests && !skip_js_cluster_tests_3
// +build !skip_js_tests,!skip_js_cluster_tests_3

package server

import (
	"bytes"
	"encoding/json"
	"errors"
	"fmt"
	"math/rand"
	"net"
	"os"
	"reflect"
	"strings"
	"sync"
	"testing"
	"time"

	"github.com/nats-io/nats.go"
)

func TestJetStreamClusterRemovePeerByID(t *testing.T) {
	c := createJetStreamClusterExplicit(t, "R3S", 3)
	defer c.shutdown()

	s := c.randomNonLeader()
	nc, js := jsClientConnect(t, s)
	defer nc.Close()

	_, err := js.AddStream(&nats.StreamConfig{
		Name:     "TEST",
		Subjects: []string{"foo", "bar"},
		Replicas: 3,
	})
	require_NoError(t, err)

	// Wait for a leader
	c.waitOnStreamLeader(globalAccountName, "TEST")

	// Get the name of the one that is not restarted
	srvName := c.opts[2].ServerName
	// And its node ID
	peerID := c.servers[2].Node()

	nc.Close()
	// Now stop the whole cluster
	c.stopAll()
	// Restart all but one
	for i := 0; i < 2; i++ {
		opts := c.opts[i]
		s, o := RunServerWithConfig(opts.ConfigFile)
		c.servers[i] = s
		c.opts[i] = o
	}

	c.waitOnClusterReadyWithNumPeers(2)
	c.waitOnStreamLeader(globalAccountName, "TEST")

	// Now attempt to remove by name, this should fail because the cluster
	// was restarted and names are not persisted.
	ml := c.leader()
	nc, err = nats.Connect(ml.ClientURL(), nats.UserInfo("admin", "s3cr3t!"))
	require_NoError(t, err)
	defer nc.Close()

	req := &JSApiMetaServerRemoveRequest{Server: srvName}
	jsreq, err := json.Marshal(req)
	require_NoError(t, err)
	rmsg, err := nc.Request(JSApiRemoveServer, jsreq, 2*time.Second)
	require_NoError(t, err)

	var resp JSApiMetaServerRemoveResponse
	err = json.Unmarshal(rmsg.Data, &resp)
	require_NoError(t, err)
	require_True(t, resp.Error != nil)
	require_True(t, IsNatsErr(resp.Error, JSClusterServerNotMemberErr))

	// Now try by ID, but first with an ID that does not match any peerID
	req.Peer = "some_bad_id"
	jsreq, err = json.Marshal(req)
	require_NoError(t, err)
	rmsg, err = nc.Request(JSApiRemoveServer, jsreq, 2*time.Second)
	require_NoError(t, err)

	resp = JSApiMetaServerRemoveResponse{}
	err = json.Unmarshal(rmsg.Data, &resp)
	require_NoError(t, err)
	require_True(t, resp.Error != nil)
	require_True(t, IsNatsErr(resp.Error, JSClusterServerNotMemberErr))

	// Now with the proper peer ID
	req.Peer = peerID
	jsreq, err = json.Marshal(req)
	require_NoError(t, err)
	rmsg, err = nc.Request(JSApiRemoveServer, jsreq, 2*time.Second)
	require_NoError(t, err)

	resp = JSApiMetaServerRemoveResponse{}
	err = json.Unmarshal(rmsg.Data, &resp)
	require_NoError(t, err)
	require_True(t, resp.Error == nil)
	require_True(t, resp.Success)
}

func TestJetStreamClusterDiscardNewAndMaxMsgsPerSubject(t *testing.T) {
	c := createJetStreamClusterExplicit(t, "R3S", 3)
	defer c.shutdown()

	// Client for API requests.
	s := c.randomNonLeader()
	nc, js := jsClientConnect(t, s)
	defer nc.Close()

	for _, test := range []struct {
		name     string
		storage  StorageType
		replicas int
	}{
		{"MEM-R1", MemoryStorage, 1},
		{"FILE-R1", FileStorage, 1},
		{"MEM-R3", MemoryStorage, 3},
		{"FILE-R3", FileStorage, 3},
	} {
		t.Run(test.name, func(t *testing.T) {
			js.DeleteStream("KV")
			// Make sure setting new without DiscardPolicy also being new is error.
			cfg := &StreamConfig{
				Name:          "KV",
				Subjects:      []string{"KV.>"},
				Storage:       test.storage,
				AllowDirect:   true,
				DiscardNewPer: true,
				MaxMsgs:       10,
				Replicas:      test.replicas,
			}
			if _, apiErr := addStreamWithError(t, nc, cfg); apiErr == nil {
				t.Fatalf("Expected API error but got none")
			} else if apiErr.ErrCode != 10052 || !strings.Contains(apiErr.Description, "discard new per subject requires discard new policy") {
				t.Fatalf("Got wrong error: %+v", apiErr)
			}

			// Set broad discard new policy to engage DiscardNewPer
			cfg.Discard = DiscardNew
			// We should also error here since we have not setup max msgs per subject.
			if _, apiErr := addStreamWithError(t, nc, cfg); apiErr == nil {
				t.Fatalf("Expected API error but got none")
			} else if apiErr.ErrCode != 10052 || !strings.Contains(apiErr.Description, "discard new per subject requires max msgs per subject > 0") {
				t.Fatalf("Got wrong error: %+v", apiErr)
			}

			cfg.MaxMsgsPer = 1
			addStream(t, nc, cfg)

			// We want to test that we reject new messages on a per subject basis if the
			// max msgs per subject limit has been hit, even if other limits have not.
			_, err := js.Publish("KV.foo", nil)
			require_NoError(t, err)

			_, err = js.Publish("KV.foo", nil)
			// Go client does not have const for this one.
			require_Error(t, err, errors.New("nats: maximum messages per subject exceeded"))
		})
	}
}

func TestJetStreamClusterCreateConsumerWithReplicaOneGetsResponse(t *testing.T) {
	c := createJetStreamClusterExplicit(t, "R3S", 3)
	defer c.shutdown()

	s := c.randomNonLeader()
	nc, js := jsClientConnect(t, s)
	defer nc.Close()

	_, err := js.AddStream(&nats.StreamConfig{
		Name:     "TEST",
		Subjects: []string{"foo"},
		Replicas: 3,
	})
	require_NoError(t, err)

	c.waitOnStreamLeader(globalAccountName, "TEST")

	_, err = js.AddConsumer("TEST", &nats.ConsumerConfig{
		Durable:   "C3",
		AckPolicy: nats.AckExplicitPolicy,
	})
	require_NoError(t, err)

	c.waitOnConsumerLeader(globalAccountName, "TEST", "C3")

	// Update to scale down to R1, that should work (get a response)
	_, err = js.UpdateConsumer("TEST", &nats.ConsumerConfig{
		Durable:   "C3",
		AckPolicy: nats.AckExplicitPolicy,
		Replicas:  1,
	})
	require_NoError(t, err)

	c.waitOnConsumerLeader(globalAccountName, "TEST", "C3")

	ci, err := js.ConsumerInfo("TEST", "C3")
	require_NoError(t, err)
	require_True(t, ci.Config.Replicas == 1)
	require_True(t, len(ci.Cluster.Replicas) == 0)
}

func TestJetStreamClusterMetaRecoveryLogic(t *testing.T) {
	c := createJetStreamClusterExplicit(t, "R3S", 3)
	defer c.shutdown()

	s := c.randomNonLeader()
	nc, js := jsClientConnect(t, s)
	defer nc.Close()

	_, err := js.AddStream(&nats.StreamConfig{
		Name:     "TEST",
		Subjects: []string{"foo"},
		Replicas: 3,
	})
	require_NoError(t, err)

	_, err = js.UpdateStream(&nats.StreamConfig{
		Name:     "TEST",
		Subjects: []string{"foo", "bar"},
		Replicas: 1,
	})
	require_NoError(t, err)

	err = js.DeleteStream("TEST")
	require_NoError(t, err)

	_, err = js.AddStream(&nats.StreamConfig{
		Name:     "TEST",
		Subjects: []string{"foo"},
		Replicas: 3,
	})
	require_NoError(t, err)

	err = js.DeleteStream("TEST")
	require_NoError(t, err)

	_, err = js.AddStream(&nats.StreamConfig{
		Name:     "TEST",
		Subjects: []string{"baz"},
		Replicas: 1,
	})
	require_NoError(t, err)

	osi, err := js.StreamInfo("TEST")
	require_NoError(t, err)

	c.stopAll()
	c.restartAll()
	c.waitOnLeader()
	c.waitOnStreamLeader("$G", "TEST")

	s = c.randomNonLeader()
	nc, js = jsClientConnect(t, s)
	defer nc.Close()

	si, err := js.StreamInfo("TEST")
	require_NoError(t, err)

	if !reflect.DeepEqual(si.Config, osi.Config) {
		t.Fatalf("Expected %+v, but got %+v", osi.Config, si.Config)
	}
}

func TestJetStreamClusterDeleteConsumerWhileServerDown(t *testing.T) {
	c := createJetStreamClusterExplicit(t, "R3S", 3)
	defer c.shutdown()

	nc, js := jsClientConnect(t, c.randomNonLeader())
	defer nc.Close()

	_, err := js.AddStream(&nats.StreamConfig{
		Name:     "TEST",
		Subjects: []string{"foo"},
		Replicas: 3,
	})
	require_NoError(t, err)

	_, err = js.AddConsumer("TEST", &nats.ConsumerConfig{
		Durable:   "DC",
		AckPolicy: nats.AckExplicitPolicy,
		Replicas:  3,
	})
	require_NoError(t, err)

	s := c.randomNonConsumerLeader("$G", "TEST", "DC")
	s.Shutdown()

	c.waitOnLeader()                                 // In case that was metaleader.
	nc, js = jsClientConnect(t, c.randomNonLeader()) // In case we were connected there.
	defer nc.Close()

	err = js.DeleteConsumer("TEST", "DC")
	require_NoError(t, err)

	// Restart.
	s = c.restartServer(s)
	checkFor(t, time.Second, 200*time.Millisecond, func() error {
		hs := s.healthz(&HealthzOptions{
			JSEnabledOnly: false,
			JSServerOnly:  false,
		})
		if hs.Error != _EMPTY_ {
			return errors.New(hs.Error)
		}
		return nil
	})

	// Make sure we can not see it on the server that was down at the time of delete.
	mset, err := s.GlobalAccount().lookupStream("TEST")
	require_NoError(t, err)

	if o := mset.lookupConsumer("DC"); o != nil {
		t.Fatalf("Expected to not find consumer, but did")
	}

	// Now repeat but force a meta snapshot.
	_, err = js.AddConsumer("TEST", &nats.ConsumerConfig{
		Durable:   "DC",
		AckPolicy: nats.AckExplicitPolicy,
		Replicas:  3,
	})
	require_NoError(t, err)

	s = c.randomNonConsumerLeader("$G", "TEST", "DC")
	s.Shutdown()

	c.waitOnLeader()                                 // In case that was metaleader.
	nc, js = jsClientConnect(t, c.randomNonLeader()) // In case we were connected there.
	defer nc.Close()

	err = js.DeleteConsumer("TEST", "DC")
	require_NoError(t, err)

	err = c.leader().JetStreamSnapshotMeta()
	require_NoError(t, err)

	// Restart.
	s = c.restartServer(s)
	checkFor(t, time.Second, 200*time.Millisecond, func() error {
		hs := s.healthz(&HealthzOptions{
			JSEnabledOnly: false,
			JSServerOnly:  false,
		})
		if hs.Error != _EMPTY_ {
			return errors.New(hs.Error)
		}
		return nil
	})

	// Make sure we can not see it on the server that was down at the time of delete.
	mset, err = s.GlobalAccount().lookupStream("TEST")
	require_NoError(t, err)

	if o := mset.lookupConsumer("DC"); o != nil {
		t.Fatalf("Expected to not find consumer, but did")
	}
}

func TestJetStreamClusterNegativeReplicas(t *testing.T) {
	s := RunBasicJetStreamServer(t)
	defer s.Shutdown()

	c := createJetStreamClusterExplicit(t, "R3S", 3)
	defer c.shutdown()

	testBadReplicas := func(t *testing.T, s *Server, name string) {
		nc, js := jsClientConnect(t, s)
		defer nc.Close()

		_, err := js.AddStream(&nats.StreamConfig{
			Name:     name,
			Replicas: -1,
		})
		require_Error(t, err, NewJSReplicasCountCannotBeNegativeError())

		_, err = js.AddStream(&nats.StreamConfig{
			Name:     name,
			Replicas: 1,
		})
		require_NoError(t, err)

		// Check upadte now.
		_, err = js.UpdateStream(&nats.StreamConfig{
			Name:     name,
			Replicas: -11,
		})
		require_Error(t, err, NewJSReplicasCountCannotBeNegativeError())

		// Now same for consumers
		durName := fmt.Sprintf("%s_dur", name)
		_, err = js.AddConsumer(name, &nats.ConsumerConfig{
			Durable:  durName,
			Replicas: -1,
		})
		require_Error(t, err, NewJSReplicasCountCannotBeNegativeError())

		_, err = js.AddConsumer(name, &nats.ConsumerConfig{
			Durable:  durName,
			Replicas: 1,
		})
		require_NoError(t, err)

		// Check update now
		_, err = js.UpdateConsumer(name, &nats.ConsumerConfig{
			Durable:  durName,
			Replicas: -11,
		})
		require_Error(t, err, NewJSReplicasCountCannotBeNegativeError())
	}

	t.Run("Standalone", func(t *testing.T) { testBadReplicas(t, s, "TEST1") })
	t.Run("Clustered", func(t *testing.T) { testBadReplicas(t, c.randomServer(), "TEST2") })
}

func TestJetStreamClusterUserGivenConsName(t *testing.T) {
	s := RunBasicJetStreamServer(t)
	defer s.Shutdown()

	c := createJetStreamClusterExplicit(t, "R3S", 3)
	defer c.shutdown()

	test := func(t *testing.T, s *Server, stream string, replicas int, cons string) {
		nc, js := jsClientConnect(t, s)
		defer nc.Close()

		_, err := js.AddStream(&nats.StreamConfig{
			Name:     stream,
			Replicas: replicas,
		})
		require_NoError(t, err)

		cc := &CreateConsumerRequest{
			Stream: stream,
			Config: ConsumerConfig{
				Name:              cons,
				FilterSubject:     stream,
				InactiveThreshold: 10 * time.Second,
			},
		}
		subj := fmt.Sprintf(JSApiConsumerCreateExT, stream, cons, stream)
		req, err := json.Marshal(cc)
		require_NoError(t, err)

		reply, err := nc.Request(subj, req, 2*time.Second)
		require_NoError(t, err)

		var cresp JSApiConsumerCreateResponse
		json.Unmarshal(reply.Data, &cresp)
		if cresp.Error != nil {
			t.Fatalf("Unexpected error: %v", cresp.Error)
		}
		require_Equal(t, cresp.Name, cons)
		require_Equal(t, cresp.Config.Name, cons)

		// Resend the add request but before change something that the server
		// should reject since the consumer already exist and we don't support
		// the update of the consumer that way.
		cc.Config.DeliverPolicy = DeliverNew
		req, err = json.Marshal(cc)
		require_NoError(t, err)
		reply, err = nc.Request(subj, req, 2*time.Second)
		require_NoError(t, err)

		cresp = JSApiConsumerCreateResponse{}
		json.Unmarshal(reply.Data, &cresp)
		require_Error(t, cresp.Error, NewJSConsumerCreateError(errors.New("deliver policy can not be updated")))
	}

	t.Run("Standalone", func(t *testing.T) { test(t, s, "TEST", 1, "cons") })
	t.Run("Clustered R1", func(t *testing.T) { test(t, c.randomServer(), "TEST2", 1, "cons2") })
	t.Run("Clustered R3", func(t *testing.T) { test(t, c.randomServer(), "TEST3", 3, "cons3") })
}

func TestJetStreamClusterUserGivenConsNameWithLeaderChange(t *testing.T) {
	c := createJetStreamClusterExplicit(t, "R5S", 5)
	defer c.shutdown()

	nc, js := jsClientConnect(t, c.randomServer())
	defer nc.Close()

	_, err := js.AddStream(&nats.StreamConfig{
		Name:     "TEST",
		Subjects: []string{"foo"},
		Replicas: 3,
	})
	require_NoError(t, err)

	c.waitOnStreamLeader(globalAccountName, "TEST")
	for i := 0; i < 100; i++ {
		sendStreamMsg(t, nc, "foo", "msg")
	}

	consName := "myephemeral"
	cc := &CreateConsumerRequest{
		Stream: "TEST",
		Config: ConsumerConfig{
			Name:              consName,
			FilterSubject:     "foo",
			InactiveThreshold: time.Hour,
			Replicas:          3,
		},
	}
	subj := fmt.Sprintf(JSApiConsumerCreateExT, "TEST", consName, "foo")
	req, err := json.Marshal(cc)
	require_NoError(t, err)

	reply, err := nc.Request(subj, req, 2*time.Second)
	require_NoError(t, err)

	var cresp JSApiConsumerCreateResponse
	json.Unmarshal(reply.Data, &cresp)
	if cresp.Error != nil {
		t.Fatalf("Unexpected error: %v", cresp.Error)
	}
	require_Equal(t, cresp.Name, consName)
	require_Equal(t, cresp.Config.Name, consName)

	// Consumer leader name
	clname := cresp.ConsumerInfo.Cluster.Leader

	nreq := &JSApiConsumerGetNextRequest{Batch: 1, Expires: time.Second}
	req, err = json.Marshal(nreq)
	require_NoError(t, err)

	sub := natsSubSync(t, nc, "xxx")
	rsubj := fmt.Sprintf(JSApiRequestNextT, "TEST", consName)
	err = nc.PublishRequest(rsubj, "xxx", req)
	require_NoError(t, err)

	msg := natsNexMsg(t, sub, time.Second)
	require_Equal(t, string(msg.Data), "msg")

	// Shutdown the consumer leader
	cl := c.serverByName(clname)
	cl.Shutdown()

	// Wait for a bit to be sure that we lost leadership
	time.Sleep(250 * time.Millisecond)

	// Wait for new leader
	c.waitOnStreamLeader(globalAccountName, "TEST")
	c.waitOnConsumerLeader(globalAccountName, "TEST", consName)

	// Make sure we can still consume.
	for i := 0; i < 2; i++ {
		err = nc.PublishRequest(rsubj, "xxx", req)
		require_NoError(t, err)

		msg = natsNexMsg(t, sub, time.Second)
		if len(msg.Data) == 0 {
			continue
		}
		require_Equal(t, string(msg.Data), "msg")
		return
	}
	t.Fatal("Did not receive message")
}

func TestJetStreamClusterMirrorCrossDomainOnLeadnodeNoSystemShare(t *testing.T) {
	tmpl := strings.Replace(jsClusterAccountsTempl, "store_dir:", "domain: HUB, store_dir:", 1)
	c := createJetStreamCluster(t, tmpl, "CORE", _EMPTY_, 3, 18033, true)
	defer c.shutdown()

	tmpl = strings.Replace(jsClusterTemplWithSingleLeafNode, "store_dir:", "domain: SPOKE, store_dir:", 1)
	ln := c.createLeafNodeWithTemplateNoSystem("LN-SPOKE", tmpl)
	defer ln.Shutdown()

	checkLeafNodeConnectedCount(t, ln, 1)

	// Create origin stream in hub.
	nc, js := jsClientConnect(t, c.randomServer())
	defer nc.Close()

	_, err := js.AddStream(&nats.StreamConfig{
		Name:              "TEST",
		Subjects:          []string{"foo"},
		MaxMsgsPerSubject: 10,
		AllowDirect:       true,
	})
	require_NoError(t, err)

	// Now create the mirror on the leafnode.
	lnc, ljs := jsClientConnect(t, ln)
	defer lnc.Close()

	_, err = ljs.AddStream(&nats.StreamConfig{
		Name:              "M",
		MaxMsgsPerSubject: 10,
		AllowDirect:       true,
		MirrorDirect:      true,
		Mirror: &nats.StreamSource{
			Name: "TEST",
			External: &nats.ExternalStream{
				APIPrefix: "$JS.HUB.API",
			},
		},
	})
	require_NoError(t, err)

	// Publish to the hub stream and make sure the mirror gets those messages.
	for i := 0; i < 20; i++ {
		js.Publish("foo", nil)
	}

	si, err := js.StreamInfo("TEST")
	require_NoError(t, err)
	require_True(t, si.State.Msgs == 10)

	checkFor(t, time.Second, 200*time.Millisecond, func() error {
		si, err := ljs.StreamInfo("M")
		require_NoError(t, err)
		if si.State.Msgs == 10 {
			return nil
		}
		return fmt.Errorf("State not current: %+v", si.State)
	})
}

func TestJetStreamClusterFirstSeqMismatch(t *testing.T) {
	c := createJetStreamClusterWithTemplateAndModHook(t, jsClusterTempl, "C", 3,
		func(serverName, clusterName, storeDir, conf string) string {
			tf := createTempFile(t, "")
			logName := tf.Name()
			tf.Close()
			return fmt.Sprintf("%s\nlogfile: '%s'", conf, logName)
		})
	defer c.shutdown()

	rs := c.randomServer()
	nc, js := jsClientConnect(t, rs)
	defer nc.Close()

	_, err := js.AddStream(&nats.StreamConfig{
		Name:     "TEST",
		Subjects: []string{"foo"},
		Replicas: 3,
		MaxAge:   2 * time.Second,
	})
	require_NoError(t, err)

	c.waitOnStreamLeader(globalAccountName, "TEST")

	mset, err := c.streamLeader(globalAccountName, "TEST").GlobalAccount().lookupStream("TEST")
	require_NoError(t, err)
	node := mset.raftNode()

	nl := c.randomNonStreamLeader(globalAccountName, "TEST")
	if rs == nl {
		nc.Close()
		for _, s := range c.servers {
			if s != nl {
				nc, _ = jsClientConnect(t, s)
				defer nc.Close()
				break
			}
		}
	}

	wg := sync.WaitGroup{}
	wg.Add(1)
	ch := make(chan struct{})
	go func() {
		defer wg.Done()
		for i := 0; ; i++ {
			sendStreamMsg(t, nc, "foo", "msg")
			select {
			case <-ch:
				return
			default:
			}
		}
	}()

	time.Sleep(2500 * time.Millisecond)
	nl.Shutdown()

	time.Sleep(500 * time.Millisecond)
	node.InstallSnapshot(mset.stateSnapshot())
	time.Sleep(3500 * time.Millisecond)

	c.restartServer(nl)
	c.waitOnAllCurrent()

	close(ch)
	wg.Wait()

	log := nl.getOpts().LogFile
	nl.Shutdown()

	content, err := os.ReadFile(log)
	require_NoError(t, err)
	if bytes.Contains(content, []byte(errFirstSequenceMismatch.Error())) {
		t.Fatalf("First sequence mismatch occurred!")
	}
}

func TestJetStreamClusterConsumerInactiveThreshold(t *testing.T) {
	// Create a standalone, a cluster, and a super cluster

	s := RunBasicJetStreamServer(t)
	defer s.Shutdown()

	c := createJetStreamClusterExplicit(t, "R3S", 3)
	defer c.shutdown()

	sc := createJetStreamSuperCluster(t, 3, 2)
	defer sc.shutdown()

	test := func(t *testing.T, c *cluster, s *Server, replicas int) {
		if c != nil {
			s = c.randomServer()
		}
		nc, js := jsClientConnect(t, s)
		defer nc.Close()

		sname := fmt.Sprintf("TEST%d", replicas)
		_, err := js.AddStream(&nats.StreamConfig{
			Name:     sname,
			Subjects: []string{sname},
			Replicas: replicas,
		})
		require_NoError(t, err)

		if c != nil {
			c.waitOnStreamLeader(globalAccountName, sname)
		}

		for i := 0; i < 10; i++ {
			js.PublishAsync(sname, []byte("ok"))
		}
		select {
		case <-js.PublishAsyncComplete():
		case <-time.After(5 * time.Second):
			t.Fatalf("Did not receive completion signal")
		}

		waitOnCleanup := func(ci *nats.ConsumerInfo) {
			t.Helper()
			checkFor(t, 2*time.Second, 50*time.Millisecond, func() error {
				_, err := js.ConsumerInfo(ci.Stream, ci.Name)
				if err == nil {
					return fmt.Errorf("Consumer still present")
				}
				return nil
			})
		}

		// Test to make sure inactive threshold is enforced for all types.
		// Ephemeral and Durable, both push and pull.

		// Ephemeral Push (no bind to deliver subject)
		ci, err := js.AddConsumer(sname, &nats.ConsumerConfig{
			DeliverSubject:    "_no_bind_",
			InactiveThreshold: 50 * time.Millisecond,
		})
		require_NoError(t, err)
		waitOnCleanup(ci)

		// Ephemeral Pull
		ci, err = js.AddConsumer(sname, &nats.ConsumerConfig{
			AckPolicy:         nats.AckExplicitPolicy,
			InactiveThreshold: 50 * time.Millisecond,
		})
		require_NoError(t, err)
		waitOnCleanup(ci)

		// Support InactiveThresholds for Durables as well.

		// Durable Push (no bind to deliver subject)
		ci, err = js.AddConsumer(sname, &nats.ConsumerConfig{
			Durable:           "d1",
			DeliverSubject:    "_no_bind_",
			InactiveThreshold: 50 * time.Millisecond,
		})
		require_NoError(t, err)
		waitOnCleanup(ci)

		// Durable Push (no bind to deliver subject) with an activity
		// threshold set after creation
		ci, err = js.AddConsumer(sname, &nats.ConsumerConfig{
			Durable:        "d2",
			DeliverSubject: "_no_bind_",
		})
		require_NoError(t, err)
		if c != nil {
			c.waitOnConsumerLeader(globalAccountName, sname, "d2")
		}
		_, err = js.UpdateConsumer(sname, &nats.ConsumerConfig{
			Durable:           "d2",
			DeliverSubject:    "_no_bind_",
			InactiveThreshold: 50 * time.Millisecond,
		})
		require_NoError(t, err)
		waitOnCleanup(ci)

		// Durable Pull
		ci, err = js.AddConsumer(sname, &nats.ConsumerConfig{
			Durable:           "d3",
			AckPolicy:         nats.AckExplicitPolicy,
			InactiveThreshold: 50 * time.Millisecond,
		})
		require_NoError(t, err)
		waitOnCleanup(ci)

		// Durable Pull with an inactivity threshold set after creation
		ci, err = js.AddConsumer(sname, &nats.ConsumerConfig{
			Durable:   "d4",
			AckPolicy: nats.AckExplicitPolicy,
		})
		require_NoError(t, err)
		if c != nil {
			c.waitOnConsumerLeader(globalAccountName, sname, "d4")
		}
		_, err = js.UpdateConsumer(sname, &nats.ConsumerConfig{
			Durable:           "d4",
			AckPolicy:         nats.AckExplicitPolicy,
			InactiveThreshold: 50 * time.Millisecond,
		})
		require_NoError(t, err)
		waitOnCleanup(ci)
	}

	t.Run("standalone", func(t *testing.T) { test(t, nil, s, 1) })
	t.Run("cluster-r1", func(t *testing.T) { test(t, c, nil, 1) })
	t.Run("cluster-r3", func(t *testing.T) { test(t, c, nil, 3) })
	t.Run("super-cluster-r1", func(t *testing.T) { test(t, sc.randomCluster(), nil, 1) })
	t.Run("super-cluster-r3", func(t *testing.T) { test(t, sc.randomCluster(), nil, 3) })
}

// To capture our false warnings for clustered stream lag.
type testStreamLagWarnLogger struct {
	DummyLogger
	ch chan string
}

func (l *testStreamLagWarnLogger) Warnf(format string, v ...interface{}) {
	msg := fmt.Sprintf(format, v...)
	if strings.Contains(msg, "has high message lag") {
		select {
		case l.ch <- msg:
		default:
		}
	}
}

// False triggering warnings on stream lag because not offsetting by failures.
func TestJetStreamClusterStreamLagWarning(t *testing.T) {
	c := createJetStreamClusterExplicit(t, "R3S", 3)
	defer c.shutdown()

	nc, js := jsClientConnect(t, c.randomServer())
	defer nc.Close()

	_, err := js.AddStream(&nats.StreamConfig{
		Name:     "TEST",
		Subjects: []string{"foo"},
		Replicas: 3,
	})
	require_NoError(t, err)

	sl := c.streamLeader("$G", "TEST")

	l := &testStreamLagWarnLogger{ch: make(chan string, 10)}
	sl.SetLogger(l, false, false)

	// We only need to trigger post RAFT propose failures that increment mset.clfs.
	// Dedupe with msgIDs is one, so we will use that.
	m := nats.NewMsg("foo")
	m.Data = []byte("OK")
	m.Header.Set(JSMsgId, "zz")

	// Make sure we know we will trip the warning threshold.
	for i := 0; i < 2*streamLagWarnThreshold; i++ {
		js.PublishMsgAsync(m)
	}
	select {
	case <-js.PublishAsyncComplete():
	case <-time.After(5 * time.Second):
		t.Fatalf("Did not receive completion signal")
	}

	select {
	case msg := <-l.ch:
		t.Fatalf("Unexpected msg lag warning seen: %s", msg)
	case <-time.After(100 * time.Millisecond):
		// OK
	}
}

// https://github.com/nats-io/nats-server/issues/3603
func TestJetStreamClusterSignalPullConsumersOnDelete(t *testing.T) {
	c := createJetStreamClusterExplicit(t, "R3S", 3)
	defer c.shutdown()

	nc, js := jsClientConnect(t, c.randomServer())
	defer nc.Close()

	_, err := js.AddStream(&nats.StreamConfig{
		Name:     "TEST",
		Subjects: []string{"foo"},
		Replicas: 3,
	})
	require_NoError(t, err)

	// Create 2 pull consumers.
	sub1, err := js.PullSubscribe("foo", "d1")
	require_NoError(t, err)

	sub2, err := js.PullSubscribe("foo", "d2")
	require_NoError(t, err)

	// We want to make sure we get kicked out prior to the timeout
	// when consumers are being deleted or the parent stream is being deleted.
	// Note this should be lower case, Go client needs to be updated.
	expectedErr := errors.New("nats: Consumer Deleted")

	// Queue up the delete for sub1
	time.AfterFunc(250*time.Millisecond, func() { js.DeleteConsumer("TEST", "d1") })
	start := time.Now()
	_, err = sub1.Fetch(1, nats.MaxWait(10*time.Second))
	require_Error(t, err, expectedErr)

	// Check that we bailed early.
	if time.Since(start) > time.Second {
		t.Fatalf("Took to long to bail out on consumer delete")
	}

	time.AfterFunc(250*time.Millisecond, func() { js.DeleteStream("TEST") })
	start = time.Now()
	_, err = sub2.Fetch(1, nats.MaxWait(10*time.Second))
	require_Error(t, err, expectedErr)
	if time.Since(start) > time.Second {
		t.Fatalf("Took to long to bail out on stream delete")
	}
}

// https://github.com/nats-io/nats-server/issues/3559
func TestJetStreamClusterSourceWithOptStartTime(t *testing.T) {
	s := RunBasicJetStreamServer(t)
	defer s.Shutdown()

	c := createJetStreamClusterExplicit(t, "R3S", 3)
	defer c.shutdown()

	test := func(t *testing.T, c *cluster, s *Server) {

		replicas := 1
		if c != nil {
			s = c.randomServer()
			replicas = 3
		}
		nc, js := jsClientConnect(t, s)
		defer nc.Close()

		_, err := js.AddStream(&nats.StreamConfig{
			Name:     "TEST",
			Subjects: []string{"foo"},
			Replicas: replicas,
		})
		require_NoError(t, err)

		yesterday := time.Now().Add(-24 * time.Hour)

		_, err = js.AddStream(&nats.StreamConfig{
			Name:     "SOURCE",
			Replicas: replicas,
			Sources: []*nats.StreamSource{{
				Name:         "TEST",
				OptStartTime: &yesterday,
			}},
		})
		require_NoError(t, err)

		_, err = js.AddStream(&nats.StreamConfig{
			Name:     "MIRROR",
			Replicas: replicas,
			Mirror: &nats.StreamSource{
				Name:         "TEST",
				OptStartTime: &yesterday,
			},
		})
		require_NoError(t, err)

		total := 10
		for i := 0; i < total; i++ {
			sendStreamMsg(t, nc, "foo", "hello")
		}

		checkCount := func(sname string, expected int) {
			t.Helper()
			checkFor(t, 2*time.Second, 50*time.Millisecond, func() error {
				si, err := js.StreamInfo(sname)
				if err != nil {
					return err
				}
				if n := si.State.Msgs; n != uint64(expected) {
					return fmt.Errorf("Expected stream %q to have %v messages, got %v", sname, expected, n)
				}
				return nil
			})
		}

		checkCount("TEST", 10)
		checkCount("SOURCE", 10)
		checkCount("MIRROR", 10)

		err = js.PurgeStream("SOURCE")
		require_NoError(t, err)
		err = js.PurgeStream("MIRROR")
		require_NoError(t, err)

		checkCount("TEST", 10)
		checkCount("SOURCE", 0)
		checkCount("MIRROR", 0)

		nc.Close()
		if c != nil {
			c.stopAll()
			c.restartAll()

			c.waitOnStreamLeader(globalAccountName, "TEST")
			c.waitOnStreamLeader(globalAccountName, "SOURCE")
			c.waitOnStreamLeader(globalAccountName, "MIRROR")

			s = c.randomServer()
		} else {
			sd := s.JetStreamConfig().StoreDir
			s.Shutdown()
			s = RunJetStreamServerOnPort(-1, sd)
		}

		// Wait a bit before checking because sync'ing (even with the defect)
		// would not happen right away. I tried with 1 sec and test would pass,
		// so need to be at least that much.
		time.Sleep(2 * time.Second)

		nc, js = jsClientConnect(t, s)
		defer nc.Close()
		checkCount("TEST", 10)
		checkCount("SOURCE", 0)
		checkCount("MIRROR", 0)
	}

	t.Run("standalone", func(t *testing.T) { test(t, nil, s) })
	t.Run("cluster", func(t *testing.T) { test(t, c, nil) })
}

type networkCableUnplugged struct {
	net.Conn
	sync.Mutex
	unplugged bool
	wb        bytes.Buffer
	wg        sync.WaitGroup
}

func (c *networkCableUnplugged) Write(b []byte) (int, error) {
	c.Lock()
	if c.unplugged {
		c.wb.Write(b)
		c.Unlock()
		return len(b), nil
	} else if c.wb.Len() > 0 {
		c.wb.Write(b)
		buf := c.wb.Bytes()
		c.wb.Reset()
		c.Unlock()
		if _, err := c.Conn.Write(buf); err != nil {
			return 0, err
		}
		return len(b), nil
	}
	c.Unlock()
	return c.Conn.Write(b)
}

func (c *networkCableUnplugged) Read(b []byte) (int, error) {
	c.Lock()
	wait := c.unplugged
	c.Unlock()
	if wait {
		c.wg.Wait()
	}
	return c.Conn.Read(b)
}

func TestJetStreamClusterScaleDownWhileNoQuorum(t *testing.T) {
	c := createJetStreamClusterExplicit(t, "R5S", 5)
	defer c.shutdown()

	s := c.randomServer()
	nc, js := jsClientConnect(t, s)
	defer nc.Close()

	si, err := js.AddStream(&nats.StreamConfig{
		Name:     "TEST",
		Subjects: []string{"foo"},
		Replicas: 2,
	})
	require_NoError(t, err)

	for i := 0; i < 1000; i++ {
		sendStreamMsg(t, nc, "foo", "msg")
	}

	// Let's have a server from this R2 stream be network partitionned.
	// We will take the leader, but doesn't have to be.
	// To simulate partition, we will replace all its routes with a
	// special connection that drops messages.
	sl := c.serverByName(si.Cluster.Leader)
	if s == sl {
		nc.Close()
		for s = c.randomServer(); s != sl; s = c.randomServer() {
		}
		nc, js = jsClientConnect(t, s)
		defer nc.Close()
	}

	sl.mu.Lock()
	for _, r := range sl.routes {
		r.mu.Lock()
		ncu := &networkCableUnplugged{Conn: r.nc, unplugged: true}
		ncu.wg.Add(1)
		r.nc = ncu
		r.mu.Unlock()
	}
	sl.mu.Unlock()

	// Wait for the stream info to fail
	checkFor(t, 10*time.Second, 100*time.Millisecond, func() error {
		si, err := js.StreamInfo("TEST", nats.MaxWait(time.Second))
		if err != nil {
			return err
		}
		if si.Cluster.Leader == _EMPTY_ {
			return nil
		}
		return fmt.Errorf("stream still has a leader")
	})

	// Make sure if meta leader was on same server as stream leader we make sure
	// it elects new leader to receive update request.
	c.waitOnLeader()

	// Now try to edit the stream by making it an R1. In some case we get
	// a context deadline error, in some no error. So don't check the returned error.
	js.UpdateStream(&nats.StreamConfig{
		Name:     "TEST",
		Subjects: []string{"foo"},
		Replicas: 1,
	}, nats.MaxWait(5*time.Second))

	sl.mu.Lock()
	for _, r := range sl.routes {
		r.mu.Lock()
		ncu := r.nc.(*networkCableUnplugged)
		ncu.Lock()
		ncu.unplugged = false
		ncu.wg.Done()
		ncu.Unlock()
		r.mu.Unlock()
	}
	sl.mu.Unlock()

	checkClusterFormed(t, c.servers...)
	c.waitOnStreamLeader(globalAccountName, "TEST")
}

// We noticed that ha_assets enforcement seemed to not be upheld when assets created in a rapid fashion.
func TestJetStreamClusterHAssetsEnforcement(t *testing.T) {
	tmpl := strings.Replace(jsClusterTempl, "store_dir:", "limits: {max_ha_assets: 2}, store_dir:", 1)
	c := createJetStreamClusterWithTemplateAndModHook(t, tmpl, "R3S", 3, nil)
	defer c.shutdown()

	nc, js := jsClientConnect(t, c.randomServer())
	defer nc.Close()

	_, err := js.AddStream(&nats.StreamConfig{
		Name:     "TEST-1",
		Subjects: []string{"foo"},
		Replicas: 3,
	})
	require_NoError(t, err)

	_, err = js.AddStream(&nats.StreamConfig{
		Name:     "TEST-2",
		Subjects: []string{"bar"},
		Replicas: 3,
	})
	require_NoError(t, err)

	exceededErrs := []error{errors.New("system limit reached"), errors.New("no suitable peers")}

	// Should fail.
	_, err = js.AddStream(&nats.StreamConfig{
		Name:     "TEST-3",
		Subjects: []string{"baz"},
		Replicas: 3,
	})
	require_Error(t, err, exceededErrs...)
}

func TestJetStreamClusterInterestStreamConsumer(t *testing.T) {
	c := createJetStreamClusterExplicit(t, "R5S", 5)
	defer c.shutdown()

	nc, js := jsClientConnect(t, c.randomServer())
	defer nc.Close()

	_, err := js.AddStream(&nats.StreamConfig{
		Name:      "TEST",
		Subjects:  []string{"foo"},
		Retention: nats.InterestPolicy,
		Replicas:  3,
	})
	require_NoError(t, err)

	var subs []*nats.Subscription
	ns := 5

	for i := 0; i < ns; i++ {
		dn := fmt.Sprintf("d%d", i)
		sub, err := js.PullSubscribe("foo", dn)
		require_NoError(t, err)
		subs = append(subs, sub)
	}

	// Send 10 msgs
	n := 10
	for i := 0; i < n; i++ {
		sendStreamMsg(t, nc, "foo", "msg")
	}

	// Collect all the messages.
	var msgs []*nats.Msg
	for _, sub := range subs {
		lmsgs := fetchMsgs(t, sub, n, time.Second)
		if len(lmsgs) != n {
			t.Fatalf("Did not receive all msgs: %d vs %d", len(lmsgs), n)
		}
		msgs = append(msgs, lmsgs...)
	}

	// Shuffle
	rand.Shuffle(len(msgs), func(i, j int) { msgs[i], msgs[j] = msgs[j], msgs[i] })
	for _, m := range msgs {
		m.AckSync()
	}
	// Make sure replicated acks are processed.
	time.Sleep(250 * time.Millisecond)

	si, err := js.StreamInfo("TEST")
	require_NoError(t, err)

	if si.State.Msgs != 0 {
		t.Fatalf("Should not have any messages left: %d of %d", si.State.Msgs, n)
	}
}

func TestJetStreamClusterNoPanicOnStreamInfoWhenNoLeaderYet(t *testing.T) {
	c := createJetStreamClusterExplicit(t, "R3S", 3)
	defer c.shutdown()

	nc := natsConnect(t, c.randomServer().ClientURL())
	defer nc.Close()

	js, _ := nc.JetStream(nats.MaxWait(500 * time.Millisecond))

	wg := sync.WaitGroup{}
	wg.Add(1)
	ch := make(chan struct{})
	go func() {
		defer wg.Done()

		for {
			js.StreamInfo("TEST")
			select {
			case <-ch:
				return
			case <-time.After(15 * time.Millisecond):
			}
		}
	}()

	time.Sleep(250 * time.Millisecond)

	// Don't care if this succeeds or not (could get a context deadline
	// due to the low MaxWait() when creating the context).
	js.AddStream(&nats.StreamConfig{
		Name:     "TEST",
		Subjects: []string{"foo"},
		Replicas: 3,
	})

	close(ch)
	wg.Wait()
}

// Issue https://github.com/nats-io/nats-server/issues/3630
func TestJetStreamClusterPullConsumerAcksExtendInactivityThreshold(t *testing.T) {
	c := createJetStreamClusterExplicit(t, "R3S", 3)
	defer c.shutdown()

	nc, js := jsClientConnect(t, c.randomServer())
	defer nc.Close()

	js.AddStream(&nats.StreamConfig{
		Name:     "TEST",
		Subjects: []string{"foo"},
		Replicas: 3,
	})

	n := 10
	for i := 0; i < n; i++ {
		sendStreamMsg(t, nc, "foo", "msg")
	}

	// Pull Consumer
	sub, err := js.PullSubscribe("foo", "d", nats.InactiveThreshold(time.Second))
	require_NoError(t, err)

	fetchMsgs(t, sub, n/2, time.Second)
	// Will wait for .5s.
	time.Sleep(500 * time.Millisecond)
	msgs := fetchMsgs(t, sub, n/2, time.Second)
	if len(msgs) != n/2 {
		t.Fatalf("Did not receive msgs: %d vs %d", len(msgs), n/2)
	}

	// Wait for .5s.
	time.Sleep(500 * time.Millisecond)
	msgs[0].Ack() // Ack
	// Wait another .5s.
	time.Sleep(500 * time.Millisecond)
	msgs[1].Nak() // Nak
	// Wait another .5s.
	time.Sleep(500 * time.Millisecond)
	msgs[2].Term() // Term
	time.Sleep(500 * time.Millisecond)
	msgs[3].InProgress() // WIP

	// The above should have kept the consumer alive.
	_, err = js.ConsumerInfo("TEST", "d")
	require_NoError(t, err)

	// Make sure it gets cleaned up.
	time.Sleep(2 * time.Second)
	_, err = js.ConsumerInfo("TEST", "d")
	require_Error(t, err, nats.ErrConsumerNotFound)
}

// https://github.com/nats-io/nats-server/issues/3677
func TestJetStreamParallelStreamCreation(t *testing.T) {
	c := createJetStreamClusterExplicit(t, "R3S", 3)
	defer c.shutdown()

	np := 20

	startCh := make(chan bool)
	errCh := make(chan error, np)

	wg := sync.WaitGroup{}
	wg.Add(np)
	for i := 0; i < np; i++ {
		go func() {
			defer wg.Done()

			// Individual connection
			nc, js := jsClientConnect(t, c.randomServer())
			defer nc.Close()

			// Make them all fire at once.
			<-startCh

			_, err := js.AddStream(&nats.StreamConfig{
				Name:     "TEST",
				Subjects: []string{"common.*.*"},
				Replicas: 3,
			})
			if err != nil {
				errCh <- err
			}
		}()
	}

	close(startCh)
	wg.Wait()

	if len(errCh) > 0 {
		t.Fatalf("Expected no errors, got %d", len(errCh))
	}
}

// In addition to test above, if streams were attempted to be created in parallel
// it could be that multiple raft groups would be created for the same asset.
func TestJetStreamParallelStreamCreationDupeRaftGroups(t *testing.T) {
	c := createJetStreamClusterExplicit(t, "R3S", 3)
	defer c.shutdown()

	np := 20

	startCh := make(chan bool)
	wg := sync.WaitGroup{}
	wg.Add(np)
	for i := 0; i < np; i++ {
		go func() {
			defer wg.Done()

			// Individual connection
			nc, _ := jsClientConnect(t, c.randomServer())
			js, _ := nc.JetStream(nats.MaxWait(time.Second))
			defer nc.Close()

			// Make them all fire at once.
			<-startCh

			// Ignore errors in this test, care about raft group and metastate.
			js.AddStream(&nats.StreamConfig{
				Name:     "TEST",
				Subjects: []string{"common.*.*"},
				Replicas: 3,
			})
		}()
	}

	close(startCh)
	wg.Wait()

	// Restart a server too.
	s := c.randomServer()
	s.Shutdown()
	s = c.restartServer(s)
	c.waitOnLeader()
	c.waitOnStreamLeader(globalAccountName, "TEST")
	// Check that this server has only two active raft nodes after restart.
	if nrn := s.numRaftNodes(); nrn != 2 {
		t.Fatalf("Expected only two active raft nodes, got %d", nrn)
	}

	// Make sure we only have 2 unique raft groups for all servers.
	// One for meta, one for stream.
	expected := 2
	rg := make(map[string]struct{})
	for _, s := range c.servers {
		s.mu.RLock()
		for _, ni := range s.raftNodes {
			n := ni.(*raft)
			rg[n.Group()] = struct{}{}
		}
		s.mu.RUnlock()
	}
	if len(rg) != expected {
		t.Fatalf("Expected only %d distinct raft groups for all servers, go %d", expected, len(rg))
	}
}

func TestJetStreamParallelConsumerCreation(t *testing.T) {
	c := createJetStreamClusterExplicit(t, "R3S", 3)
	defer c.shutdown()

	nc, js := jsClientConnect(t, c.randomServer())
	defer nc.Close()

	_, err := js.AddStream(&nats.StreamConfig{
		Name:     "TEST",
		Subjects: []string{"common.*.*"},
		Replicas: 3,
	})
	require_NoError(t, err)

	np := 20

	startCh := make(chan bool)
	errCh := make(chan error, np)

	wg := sync.WaitGroup{}
	wg.Add(np)
	for i := 0; i < np; i++ {
		go func() {
			defer wg.Done()

			// Individual connection
			nc, js := jsClientConnect(t, c.randomServer())
			defer nc.Close()

			// Make them all fire at once.
			<-startCh

			_, err = js.AddConsumer("TEST", &nats.ConsumerConfig{
				Durable:  "dlc",
				Replicas: 3,
			})
			if err != nil {
				errCh <- err
			}
		}()
	}

	close(startCh)
	wg.Wait()

	if len(errCh) > 0 {
		t.Fatalf("Expected no errors, got %d", len(errCh))
	}

	// Make sure we only have 3 unique raft groups for all servers.
	// One for meta, one for stream, one for consumer.
	expected := 3
	rg := make(map[string]struct{})
	for _, s := range c.servers {
		s.mu.RLock()
		for _, ni := range s.raftNodes {
			n := ni.(*raft)
			rg[n.Group()] = struct{}{}
		}
		s.mu.RUnlock()
	}
	if len(rg) != expected {
		t.Fatalf("Expected only %d distinct raft groups for all servers, go %d", expected, len(rg))
	}
}

func TestJetStreamGhostEphemeralsAfterRestart(t *testing.T) {
	c := createJetStreamClusterExplicit(t, "R3S", 3)
	defer c.shutdown()

	nc, js := jsClientConnect(t, c.randomServer())
	defer nc.Close()

	_, err := js.AddStream(&nats.StreamConfig{
		Name:     "TEST",
		Subjects: []string{"foo"},
		Replicas: 3,
	})
	require_NoError(t, err)

	// Add in 100 memory based ephemerals.
	for i := 0; i < 100; i++ {
		_, err = js.AddConsumer("TEST", &nats.ConsumerConfig{
			Replicas:          1,
			InactiveThreshold: time.Second,
			MemoryStorage:     true,
		})
		require_NoError(t, err)
	}

	// Grab random server.
	rs := c.randomServer()
	// Now shutdown cluster.
	c.stopAll()

	// Let the consumers all expire.
	time.Sleep(2 * time.Second)

	// Restart first and wait so that we know it will try cleanup without a metaleader.
	c.restartServer(rs)
	time.Sleep(time.Second)

	c.restartAll()
	c.waitOnLeader()
	c.waitOnStreamLeader(globalAccountName, "TEST")

	nc, _ = jsClientConnect(t, c.randomServer())
	defer nc.Close()

	subj := fmt.Sprintf(JSApiConsumerListT, "TEST")
	checkFor(t, 5*time.Second, 200*time.Millisecond, func() error {
		m, err := nc.Request(subj, nil, time.Second)
		if err != nil {
			return err
		}
		var resp JSApiConsumerListResponse
		err = json.Unmarshal(m.Data, &resp)
		require_NoError(t, err)
		if len(resp.Consumers) != 0 {
			return fmt.Errorf("Still have %d consumers", len(resp.Consumers))
		}
		if len(resp.Missing) != 0 {
			return fmt.Errorf("Still have %d missing consumers", len(resp.Missing))
		}

		return nil
	})
}

func TestJetStreamClusterReplacementPolicyAfterPeerRemove(t *testing.T) {
	// R3 scenario where there is a redundant node in each unique cloud so removing a peer should result in
	// an immediate replacement also preserving cloud uniqueness.

	sc := createJetStreamClusterExplicit(t, "PR9", 9)
	sc.waitOnPeerCount(9)

	reset := func(s *Server) {
		s.mu.Lock()
		rch := s.sys.resetCh
		s.mu.Unlock()
		if rch != nil {
			rch <- struct{}{}
		}
		s.sendStatszUpdate()
	}

	tags := []string{"cloud:aws", "cloud:aws", "cloud:aws", "cloud:gcp", "cloud:gcp", "cloud:gcp", "cloud:az", "cloud:az", "cloud:az"}

	var serverUTags = make(map[string]string)

	for i, s := range sc.servers {
		s.optsMu.Lock()
		serverUTags[s.Name()] = tags[i]
		s.opts.Tags.Add(tags[i])
		s.opts.JetStreamUniqueTag = "cloud"
		s.optsMu.Unlock()
		reset(s)
	}

	ml := sc.leader()
	js := ml.getJetStream()
	require_True(t, js != nil)
	js.mu.RLock()
	cc := js.cluster
	require_True(t, cc != nil)

	// Walk and make sure all tags are registered.
	expires := time.Now().Add(10 * time.Second)
	for time.Now().Before(expires) {
		allOK := true
		for _, p := range cc.meta.Peers() {
			si, ok := ml.nodeToInfo.Load(p.ID)
			require_True(t, ok)
			ni := si.(nodeInfo)
			if len(ni.tags) == 0 {
				allOK = false
				reset(sc.serverByName(ni.name))
			}
		}
		if allOK {
			break
		}
	}
	js.mu.RUnlock()
	defer sc.shutdown()

	sc.waitOnClusterReadyWithNumPeers(9)

	s := sc.leader()
	nc, jsc := jsClientConnect(t, s)
	defer nc.Close()

	_, err := jsc.AddStream(&nats.StreamConfig{
		Name:     "TEST",
		Subjects: []string{"foo"},
		Replicas: 3,
	})
	require_NoError(t, err)

	sc.waitOnStreamLeader(globalAccountName, "TEST")

	osi, err := jsc.StreamInfo("TEST")
	require_NoError(t, err)

	// Double check original placement honors unique_tag
	var uTags = make(map[string]struct{})

	uTags[serverUTags[osi.Cluster.Leader]] = struct{}{}
	for _, replica := range osi.Cluster.Replicas {
		evalTag := serverUTags[replica.Name]
		if _, exists := uTags[evalTag]; !exists {
			uTags[evalTag] = struct{}{}
			continue
		} else {
			t.Fatalf("expected initial placement to honor unique_tag")
		}
	}

	// Remove a peer and select replacement 5 times to avoid false good
	for i := 0; i < 5; i++ {
		// Remove 1 peer replica (this will be random cloud region as initial placement was randomized ordering)
		// After each successful iteration, osi will reflect the current RG peers
		toRemove := osi.Cluster.Replicas[0].Name
		resp, err := nc.Request(fmt.Sprintf(JSApiStreamRemovePeerT, "TEST"), []byte(`{"peer":"`+toRemove+`"}`), time.Second)
		require_NoError(t, err)
		var rpResp JSApiStreamRemovePeerResponse
		err = json.Unmarshal(resp.Data, &rpResp)
		require_NoError(t, err)
		require_True(t, rpResp.Success)

		sc.waitOnStreamLeader(globalAccountName, "TEST")

		checkFor(t, time.Second, 200*time.Millisecond, func() error {
			osi, err = jsc.StreamInfo("TEST")
			require_NoError(t, err)
			if len(osi.Cluster.Replicas) != 2 {
				return fmt.Errorf("expected R3, got R%d", len(osi.Cluster.Replicas)+1)
			}
			// STREAM.PEER.REMOVE is asynchronous command; make sure remove has occurred by
			// checking that the toRemove peer is gone.
			for _, replica := range osi.Cluster.Replicas {
				if replica.Name == toRemove {
					return fmt.Errorf("expected replaced replica, old replica still present")
				}
			}
			return nil
		})

		// Validate that replacement with new peer still honors
		uTags = make(map[string]struct{}) //reset

		uTags[serverUTags[osi.Cluster.Leader]] = struct{}{}
		for _, replica := range osi.Cluster.Replicas {
			evalTag := serverUTags[replica.Name]
			if _, exists := uTags[evalTag]; !exists {
				uTags[evalTag] = struct{}{}
				continue
			} else {
				t.Fatalf("expected new peer and revised placement to honor unique_tag")
			}
		}
	}
}

func TestJetStreamClusterReplacementPolicyAfterPeerRemoveNoPlace(t *testing.T) {
	// R3 scenario where there are exactly three unique cloud nodes, so removing a peer should NOT
	// result in a new peer

	sc := createJetStreamClusterExplicit(t, "threeup", 3)
	sc.waitOnPeerCount(3)

	reset := func(s *Server) {
		s.mu.Lock()
		rch := s.sys.resetCh
		s.mu.Unlock()
		if rch != nil {
			rch <- struct{}{}
		}
		s.sendStatszUpdate()
	}

	tags := []string{"cloud:aws", "cloud:gcp", "cloud:az"}

	var serverUTags = make(map[string]string)

	for i, s := range sc.servers {
		s.optsMu.Lock()
		serverUTags[s.Name()] = tags[i]
		s.opts.Tags.Add(tags[i])
		s.opts.JetStreamUniqueTag = "cloud"
		s.optsMu.Unlock()
		reset(s)
	}

	ml := sc.leader()
	js := ml.getJetStream()
	require_True(t, js != nil)
	js.mu.RLock()
	cc := js.cluster
	require_True(t, cc != nil)

	// Walk and make sure all tags are registered.
	expires := time.Now().Add(10 * time.Second)
	for time.Now().Before(expires) {
		allOK := true
		for _, p := range cc.meta.Peers() {
			si, ok := ml.nodeToInfo.Load(p.ID)
			require_True(t, ok)
			ni := si.(nodeInfo)
			if len(ni.tags) == 0 {
				allOK = false
				reset(sc.serverByName(ni.name))
			}
		}
		if allOK {
			break
		}
	}
	js.mu.RUnlock()
	defer sc.shutdown()

	sc.waitOnClusterReadyWithNumPeers(3)

	s := sc.leader()
	nc, jsc := jsClientConnect(t, s)
	defer nc.Close()

	_, err := jsc.AddStream(&nats.StreamConfig{
		Name:     "TEST",
		Subjects: []string{"foo"},
		Replicas: 3,
	})
	require_NoError(t, err)

	sc.waitOnStreamLeader(globalAccountName, "TEST")

	osi, err := jsc.StreamInfo("TEST")
	require_NoError(t, err)

	// Double check original placement honors unique_tag
	var uTags = make(map[string]struct{})

	uTags[serverUTags[osi.Cluster.Leader]] = struct{}{}
	for _, replica := range osi.Cluster.Replicas {
		evalTag := serverUTags[replica.Name]
		if _, exists := uTags[evalTag]; !exists {
			uTags[evalTag] = struct{}{}
			continue
		} else {
			t.Fatalf("expected initial placement to honor unique_tag")
		}
	}

	// Remove 1 peer replica (this will be random cloud region as initial placement was randomized ordering)
	_, err = nc.Request("$JS.API.STREAM.PEER.REMOVE.TEST", []byte(`{"peer":"`+osi.Cluster.Replicas[0].Name+`"}`), time.Second*10)
	require_NoError(t, err)

	sc.waitOnStreamLeader(globalAccountName, "TEST")

	// Verify R2 since no eligible peer can replace the removed peer without braking unique constraint
	checkFor(t, time.Second, 200*time.Millisecond, func() error {
		osi, err = jsc.StreamInfo("TEST")
		require_NoError(t, err)
		if len(osi.Cluster.Replicas) != 1 {
			return fmt.Errorf("expected R2, got R%d", len(osi.Cluster.Replicas)+1)
		}
		return nil
	})

	// Validate that remaining members still honor unique tags
	uTags = make(map[string]struct{}) //reset

	uTags[serverUTags[osi.Cluster.Leader]] = struct{}{}
	for _, replica := range osi.Cluster.Replicas {
		evalTag := serverUTags[replica.Name]
		if _, exists := uTags[evalTag]; !exists {
			uTags[evalTag] = struct{}{}
			continue
		} else {
			t.Fatalf("expected revised placement to honor unique_tag")
		}
	}
}

// https://github.com/nats-io/nats-server/issues/3191
func TestJetStreamClusterLeafnodeDuplicateConsumerMessages(t *testing.T) {
	// Cluster B
	c := createJetStreamCluster(t, jsClusterTempl, "B", _EMPTY_, 2, 22020, false)
	defer c.shutdown()

	// Cluster A
	// Domain is "A'
	lc := c.createLeafNodesWithStartPortAndDomain("A", 2, 22110, "A")
	defer lc.shutdown()

	lc.waitOnClusterReady()

	// We want A-S-1 connected to B-S-1 and A-S-2 connected to B-S-2
	// So adjust if needed.
	checkFor(t, 5*time.Second, 100*time.Millisecond, func() error {
		for i, ls := range lc.servers {
			ls.mu.RLock()
			var remoteServer string
			for _, rc := range ls.leafs {
				rc.mu.Lock()
				remoteServer = rc.leaf.remoteServer
				rc.mu.Unlock()
				break
			}
			ls.mu.RUnlock()

			wantedRemote := fmt.Sprintf("S-%d", i+1)
			if remoteServer != wantedRemote {
				ls.Shutdown()
				lc.restartServer(ls)
				return fmt.Errorf("Leafnode server %d not connected to %q", i+1, wantedRemote)
			}
		}
		return nil
	})

	// Wait on ready again.
	lc.waitOnClusterReady()

	// Create a stream and a durable pull consumer on cluster A.
	lnc, ljs := jsClientConnect(t, lc.randomServer())
	defer lnc.Close()

	_, err := ljs.AddStream(&nats.StreamConfig{
		Name:     "TEST",
		Subjects: []string{"foo"},
		Replicas: 2,
	})
	require_NoError(t, err)

	// Make sure stream leader is on S-1
	checkFor(t, 5*time.Second, 100*time.Millisecond, func() error {
		si, err := ljs.StreamInfo("TEST")
		require_NoError(t, err)
		if si.Cluster.Leader == "A-S-1" {
			return nil
		}
		_, err = lnc.Request(fmt.Sprintf(JSApiStreamLeaderStepDownT, "TEST"), nil, time.Second)
		require_NoError(t, err)
		return fmt.Errorf("Stream leader not placed on A-S-1")
	})

	_, err = ljs.StreamInfo("TEST")
	require_NoError(t, err)

	_, err = ljs.AddConsumer("TEST", &nats.ConsumerConfig{
		Durable:    "dlc",
		Replicas:   2,
		MaxDeliver: 1,
		AckPolicy:  nats.AckNonePolicy,
	})
	require_NoError(t, err)

	// Make sure consumer leader is on S-2
	checkFor(t, 5*time.Second, 100*time.Millisecond, func() error {
		ci, err := ljs.ConsumerInfo("TEST", "dlc")
		require_NoError(t, err)
		if ci.Cluster.Leader == "A-S-2" {
			return nil
		}
		_, err = lnc.Request(fmt.Sprintf(JSApiConsumerLeaderStepDownT, "TEST", "dlc"), nil, time.Second)
		require_NoError(t, err)
		return fmt.Errorf("Stream leader not placed on A-S-1")
	})

	_, err = ljs.ConsumerInfo("TEST", "dlc")
	require_NoError(t, err)

	// Send 2 messages.
	sendStreamMsg(t, lnc, "foo", "M-1")
	sendStreamMsg(t, lnc, "foo", "M-2")

	// Now bind apps to cluster B servers and bind to pull consumer.
	nc1, _ := jsClientConnect(t, c.servers[0])
	defer nc1.Close()
	js1, err := nc1.JetStream(nats.Domain("A"))
	require_NoError(t, err)

	sub1, err := js1.PullSubscribe("foo", "dlc", nats.BindStream("TEST"))
	require_NoError(t, err)
	defer sub1.Unsubscribe()

	nc2, _ := jsClientConnect(t, c.servers[1])
	defer nc2.Close()
	js2, err := nc2.JetStream(nats.Domain("A"))
	require_NoError(t, err)

	sub2, err := js2.PullSubscribe("foo", "dlc", nats.BindStream("TEST"))
	require_NoError(t, err)
	defer sub2.Unsubscribe()

	// Make sure we can properly get messages.
	msgs, err := sub1.Fetch(1)
	require_NoError(t, err)
	require_True(t, len(msgs) == 1)
	require_True(t, string(msgs[0].Data) == "M-1")

	msgs, err = sub2.Fetch(1)
	require_NoError(t, err)
	require_True(t, len(msgs) == 1)
	require_True(t, string(msgs[0].Data) == "M-2")

	// Make sure delivered state makes it to other server to not accidentally send M-2 again
	// and fail the test below.
	time.Sleep(250 * time.Millisecond)

	// Now let's introduce and event, where A-S-2 will now reconnect after a restart to B-S-2
	checkFor(t, 5*time.Second, 100*time.Millisecond, func() error {
		ls := lc.servers[1]
		wantedRemote := "S-1"
		var remoteServer string

		ls.mu.RLock()
		for _, rc := range ls.leafs {
			rc.mu.Lock()
			remoteServer = rc.leaf.remoteServer
			rc.mu.Unlock()
			break
		}
		ls.mu.RUnlock()

		if remoteServer != wantedRemote {
			ls.Shutdown()
			lc.restartServer(ls)
			return fmt.Errorf("Leafnode server not connected to %q", wantedRemote)
		}
		return nil
	})

	// Wait on ready again.
	lc.waitOnClusterReady()
	lc.waitOnStreamLeader(globalAccountName, "TEST")
	lc.waitOnConsumerLeader(globalAccountName, "TEST", "dlc")

	// Send 2 more messages.
	sendStreamMsg(t, lnc, "foo", "M-3")
	sendStreamMsg(t, lnc, "foo", "M-4")

	msgs, err = sub1.Fetch(2)
	require_NoError(t, err)
	require_True(t, len(msgs) == 2)
	require_True(t, string(msgs[0].Data) == "M-3")
	require_True(t, string(msgs[1].Data) == "M-4")

	// Send 2 more messages.
	sendStreamMsg(t, lnc, "foo", "M-5")
	sendStreamMsg(t, lnc, "foo", "M-6")

	msgs, err = sub2.Fetch(2)
	require_NoError(t, err)
	require_True(t, len(msgs) == 2)
	require_True(t, string(msgs[0].Data) == "M-5")
	require_True(t, string(msgs[1].Data) == "M-6")
}

func snapRGSet(pFlag bool, banner string, osi *nats.StreamInfo) *map[string]struct{} {
	var snapSet = make(map[string]struct{})
	if pFlag {
		fmt.Println(banner)
	}
	if osi == nil {
		if pFlag {
			fmt.Printf("bonkers!\n")
		}
		return nil
	}

	snapSet[osi.Cluster.Leader] = struct{}{}
	if pFlag {
		fmt.Printf("Leader: %s\n", osi.Cluster.Leader)
	}
	for _, replica := range osi.Cluster.Replicas {
		snapSet[replica.Name] = struct{}{}
		if pFlag {
			fmt.Printf("Replica: %s\n", replica.Name)
		}
	}

	return &snapSet
}

func TestJetStreamClusterAfterPeerRemoveZeroState(t *testing.T) {
	// R3 scenario (w/messages) in a 4-node cluster. Peer remove from RG and add back to same RG later.
	// Validate that original peer brought no memory or issues from its previous RG tour of duty, specifically
	// that the restored peer has the correct filestore usage bytes for the asset.
	var err error

	sc := createJetStreamClusterExplicit(t, "cl4", 4)
	defer sc.shutdown()

	sc.waitOnClusterReadyWithNumPeers(4)

	s := sc.leader()
	nc, jsc := jsClientConnect(t, s)
	defer nc.Close()

	_, err = jsc.AddStream(&nats.StreamConfig{
		Name:     "foo",
		Subjects: []string{"foo.*"},
		Replicas: 3,
	})
	require_NoError(t, err)

	sc.waitOnStreamLeader(globalAccountName, "foo")

	osi, err := jsc.StreamInfo("foo")
	require_NoError(t, err)

	// make sure 0 msgs
	require_True(t, osi.State.Msgs == 0)

	// load up messages
	toSend := 10000
	// storage bytes with JS message overhead
	assetStoreBytesExpected := uint64(460000)

	for i := 1; i <= toSend; i++ {
		msg := []byte("Hello World")
		if _, err = jsc.Publish("foo.a", msg); err != nil {
			t.Fatalf("unexpected publish error: %v", err)
		}
	}

	osi, err = jsc.StreamInfo("foo")
	require_NoError(t, err)

	// make sure 10000 msgs
	require_True(t, osi.State.Msgs == uint64(toSend))

	origSet := *snapRGSet(false, "== Orig RG Set ==", osi)

	// remove 1 peer replica (1 of 2 non-leaders)
	origPeer := osi.Cluster.Replicas[0].Name
	resp, err := nc.Request(fmt.Sprintf(JSApiStreamRemovePeerT, "foo"), []byte(`{"peer":"`+origPeer+`"}`), time.Second)
	require_NoError(t, err)
	var rpResp JSApiStreamRemovePeerResponse
	err = json.Unmarshal(resp.Data, &rpResp)
	require_NoError(t, err)
	require_True(t, rpResp.Success)

	// validate the origPeer is removed with a replacement newPeer
	sc.waitOnStreamLeader(globalAccountName, "foo")
	checkFor(t, time.Second, 200*time.Millisecond, func() error {
		osi, err = jsc.StreamInfo("foo")
		require_NoError(t, err)
		if len(osi.Cluster.Replicas) != 2 {
			return fmt.Errorf("expected R3, got R%d", len(osi.Cluster.Replicas)+1)
		}
		// STREAM.PEER.REMOVE is asynchronous command; make sure remove has occurred
		for _, replica := range osi.Cluster.Replicas {
			if replica.Name == origPeer {
				return fmt.Errorf("expected replaced replica, old replica still present")
			}
		}
		return nil
	})

	// identify the new peer
	var newPeer string
	osi, err = jsc.StreamInfo("foo")
	require_NoError(t, err)
	newSet := *snapRGSet(false, "== New RG Set ==", osi)
	for peer := range newSet {
		_, ok := origSet[peer]
		if !ok {
			newPeer = peer
			break
		}
	}
	require_True(t, newPeer != "")

	// kick out newPeer which will cause origPeer to be assigned to the RG again
	resp, err = nc.Request(fmt.Sprintf(JSApiStreamRemovePeerT, "foo"), []byte(`{"peer":"`+newPeer+`"}`), time.Second)
	require_NoError(t, err)
	err = json.Unmarshal(resp.Data, &rpResp)
	require_NoError(t, err)
	require_True(t, rpResp.Success)

	// validate the newPeer is removed and R3 has reformed (with origPeer)
	sc.waitOnStreamLeader(globalAccountName, "foo")
	checkFor(t, time.Second, 200*time.Millisecond, func() error {
		osi, err = jsc.StreamInfo("foo")
		require_NoError(t, err)
		if len(osi.Cluster.Replicas) != 2 {
			return fmt.Errorf("expected R3, got R%d", len(osi.Cluster.Replicas)+1)
		}
		// STREAM.PEER.REMOVE is asynchronous command; make sure remove has occurred
		for _, replica := range osi.Cluster.Replicas {
			if replica.Name == newPeer {
				return fmt.Errorf("expected replaced replica, old replica still present")
			}
		}
		return nil
	})

	osi, err = jsc.StreamInfo("foo")
	require_NoError(t, err)

	// make sure all msgs reported in stream at this point with original leader
	require_True(t, osi.State.Msgs == uint64(toSend))

	snapRGSet(false, "== RG Set w/origPeer Back ==", osi)

	// get a handle to original peer server
	var origServer *Server = sc.serverByName(origPeer)
	if origServer == nil {
		t.Fatalf("expected to get a handle to original peer server by name")
	}

	checkFor(t, time.Second, 200*time.Millisecond, func() error {
		jszResult, err := origServer.Jsz(nil)
		require_NoError(t, err)
		if jszResult.Store != assetStoreBytesExpected {
			return fmt.Errorf("expected %d storage on orig peer, got %d", assetStoreBytesExpected, jszResult.Store)
		}
		return nil
	})
}

func TestJetStreamClusterMemLeaderRestart(t *testing.T) {
	// Test if R3 clustered mem store asset leader server restarted, that asset remains stable with final quorum
	c := createJetStreamClusterExplicit(t, "R3S", 3)
	defer c.shutdown()

	ml := c.leader()
	nc, jsc := jsClientConnect(t, ml)
	defer nc.Close()

	_, err := jsc.AddStream(&nats.StreamConfig{
		Name:     "foo",
		Storage:  nats.MemoryStorage,
		Subjects: []string{"foo.*"},
		Replicas: 3,
	})
	require_NoError(t, err)

	// load up messages
	toSend := 10000
	for i := 1; i <= toSend; i++ {
		msg := []byte("Hello World")
		if _, err = jsc.Publish("foo.a", msg); err != nil {
			t.Fatalf("unexpected publish error: %v", err)
		}
	}

	osi, err := jsc.StreamInfo("foo")
	require_NoError(t, err)
	// make sure 10000 msgs
	require_True(t, osi.State.Msgs == uint64(toSend))

	// Shutdown the stream leader server
	rs := c.serverByName(osi.Cluster.Leader)
	rs.Shutdown()

	// Make sure that we have a META leader (there can always be a re-election)
	c.waitOnLeader()

	// Should still have quorum and a new leader
	checkFor(t, time.Second, 200*time.Millisecond, func() error {
		osi, err = jsc.StreamInfo("foo")
		if err != nil {
			return fmt.Errorf("expected healthy stream asset, got %s", err.Error())
		}
		if osi.Cluster.Leader == "" {
			return fmt.Errorf("expected healthy stream asset with new leader")
		}
		if osi.State.Msgs != uint64(toSend) {
			return fmt.Errorf("expected healthy stream asset %d messages, got %d messages", toSend, osi.State.Msgs)
		}
		return nil
	})

	// Now restart the old leader peer (old stream state)
	oldrs := rs
	rs, _ = RunServerWithConfig(rs.getOpts().ConfigFile)
	defer rs.Shutdown()

	// Replaced old with new server
	for i := 0; i < len(c.servers); i++ {
		if c.servers[i] == oldrs {
			c.servers[i] = rs
		}
	}

	// Wait for cluster to be formed
	checkClusterFormed(t, c.servers...)

	// Make sure that we have a leader (there can always be a re-election)
	c.waitOnLeader()

	// Can we get stream info after return
	osi, err = jsc.StreamInfo("foo")
	if err != nil {
		t.Fatalf("expected stream asset info return, got %s", err.Error())
	}

	// When asset leader came back did we re-form with quorum
	if osi.Cluster.Leader == "" {
		t.Fatalf("expected a current leader after old leader restarted")
	}
}

// Customer reported R1 consumers that seemed to be ghosted after server restart.
func TestJetStreamClusterLostConsumers(t *testing.T) {
	c := createJetStreamClusterExplicit(t, "GHOST", 3)
	defer c.shutdown()

	nc, js := jsClientConnect(t, c.randomServer())
	defer nc.Close()

	_, err := js.AddStream(&nats.StreamConfig{
		Name:     "TEST",
		Subjects: []string{"events.>"},
		Replicas: 3,
	})
	require_NoError(t, err)

	for i := 0; i < 10; i++ {
		for j := 0; j < 10; j++ {
			_, err := js.Publish(fmt.Sprintf("events.%d.%d", i, j), []byte("test"))
			require_NoError(t, err)
		}
	}

	s := c.randomServer()
	s.Shutdown()

	c.waitOnLeader()
	c.waitOnStreamLeader(globalAccountName, "TEST")

	nc, _ = jsClientConnect(t, c.randomServer())
	defer nc.Close()

	cc := CreateConsumerRequest{
		Stream: "TEST",
		Config: ConsumerConfig{
			AckPolicy: AckExplicit,
		},
	}
	req, err := json.Marshal(cc)
	require_NoError(t, err)

	reqSubj := fmt.Sprintf(JSApiConsumerCreateT, "TEST")

	// Now create 50 consumers. We do not wait for the answer.
	for i := 0; i < 50; i++ {
		nc.Publish(reqSubj, req)
	}
	nc.Flush()

	// Grab the meta leader.
	ml := c.leader()
	require_NoError(t, ml.JetStreamSnapshotMeta())

	numConsumerAssignments := func(s *Server) int {
		t.Helper()
		js := s.getJetStream()
		js.mu.RLock()
		defer js.mu.RUnlock()
		cc := js.cluster
		for _, asa := range cc.streams {
			for _, sa := range asa {
				return len(sa.consumers)
			}
		}
		return 0
	}

	checkFor(t, time.Second, 100*time.Millisecond, func() error {
		num := numConsumerAssignments(ml)
		if num == 50 {
			return nil
		}
		return fmt.Errorf("Consumers is only %d", num)
	})

	// Restart the server we shutdown. We snapshotted to the snapshot
	// has to fill in the new consumers.
	// The bug would fail to add them to the meta state since the stream
	// existed.
	s = c.restartServer(s)

	checkFor(t, time.Second, 100*time.Millisecond, func() error {
		num := numConsumerAssignments(s)
		if num == 50 {
			return nil
		}
		return fmt.Errorf("Consumers is only %d", num)
	})
}

// https://github.com/nats-io/nats-server/issues/3636
func TestJetStreamClusterScaleDownDuringServerOffline(t *testing.T) {
	c := createJetStreamClusterExplicit(t, "R3S", 3)
	defer c.shutdown()

	nc, js := jsClientConnect(t, c.randomServer())
	defer nc.Close()

	_, err := js.AddStream(&nats.StreamConfig{
		Name:     "TEST",
		Subjects: []string{"foo"},
		Replicas: 3,
	})
	require_NoError(t, err)

	for i := 0; i < 100; i++ {
		sendStreamMsg(t, nc, "foo", "hello")
	}

	s := c.randomNonStreamLeader(globalAccountName, "TEST")
	s.Shutdown()

	c.waitOnLeader()

	nc, js = jsClientConnect(t, c.randomServer())
	defer nc.Close()

	_, err = js.UpdateStream(&nats.StreamConfig{
		Name:     "TEST",
		Subjects: []string{"foo"},
		Replicas: 1,
	})
	require_NoError(t, err)

	s = c.restartServer(s)
	checkFor(t, time.Second, 200*time.Millisecond, func() error {
		hs := s.healthz(nil)
		if hs.Error != _EMPTY_ {
			return errors.New(hs.Error)
		}
		return nil
	})
}

// Reported by a customer manually upgrading their streams to support direct gets.
// Worked if single replica but not in clustered mode.
func TestJetStreamClusterDirectGetStreamUpgrade(t *testing.T) {
	c := createJetStreamClusterExplicit(t, "R3S", 3)
	defer c.shutdown()

	nc, js := jsClientConnect(t, c.randomServer())
	defer nc.Close()

	_, err := js.AddStream(&nats.StreamConfig{
		Name:              "KV_TEST",
		Subjects:          []string{"$KV.TEST.>"},
		Discard:           nats.DiscardNew,
		MaxMsgsPerSubject: 1,
		DenyDelete:        true,
		Replicas:          3,
	})
	require_NoError(t, err)

	kv, err := js.KeyValue("TEST")
	require_NoError(t, err)

	_, err = kv.PutString("name", "derek")
	require_NoError(t, err)

	entry, err := kv.Get("name")
	require_NoError(t, err)
	require_True(t, string(entry.Value()) == "derek")

	// Now simulate a update to the stream to support direct gets.
	_, err = js.UpdateStream(&nats.StreamConfig{
		Name:              "KV_TEST",
		Subjects:          []string{"$KV.TEST.>"},
		Discard:           nats.DiscardNew,
		MaxMsgsPerSubject: 1,
		DenyDelete:        true,
		AllowDirect:       true,
		Replicas:          3,
	})
	require_NoError(t, err)

	// Rebind to KV to make sure we DIRECT version of Get().
	kv, err = js.KeyValue("TEST")
	require_NoError(t, err)

	// Make sure direct get works.
	entry, err = kv.Get("name")
	require_NoError(t, err)
	require_True(t, string(entry.Value()) == "derek")
}

<<<<<<< HEAD
// For interest (or workqueue) based streams its important to match the replication factor.
// This was the case but now that more control over consumer creation is allowed its possible
// to create a consumer where the replication factor does not match. This could cause
// instability in the state between servers and cause problems on leader switches.
func TestJetStreamClusterInterestPolicyStreamForConsumersToMatchRFactor(t *testing.T) {
=======
// https://github.com/nats-io/nats-server/issues/3791
func TestJetStreamClusterKVWatchersWithServerDown(t *testing.T) {
>>>>>>> 461aad17
	c := createJetStreamClusterExplicit(t, "R3S", 3)
	defer c.shutdown()

	nc, js := jsClientConnect(t, c.randomServer())
	defer nc.Close()

<<<<<<< HEAD
	_, err := js.AddStream(&nats.StreamConfig{
		Name:      "TEST",
		Subjects:  []string{"foo"},
		Retention: nats.InterestPolicy,
		Replicas:  3,
	})
	require_NoError(t, err)

	_, err = js.AddConsumer("TEST", &nats.ConsumerConfig{
		Durable:   "XX",
		AckPolicy: nats.AckExplicitPolicy,
		Replicas:  1,
	})

	require_Error(t, err, NewJSConsumerReplicasShouldMatchStreamError())
=======
	kv, err := js.CreateKeyValue(&nats.KeyValueConfig{
		Bucket:   "TEST",
		Replicas: 3,
	})
	require_NoError(t, err)

	kv.PutString("foo", "bar")
	kv.PutString("foo", "baz")

	// Shutdown a follower.
	s := c.randomNonStreamLeader(globalAccountName, "KV_TEST")
	s.Shutdown()
	c.waitOnLeader()

	nc, _ = jsClientConnect(t, c.randomServer())
	defer nc.Close()

	js, err = nc.JetStream(nats.MaxWait(2 * time.Second))
	require_NoError(t, err)

	kv, err = js.KeyValue("TEST")
	require_NoError(t, err)

	for i := 0; i < 100; i++ {
		w, err := kv.Watch("foo")
		require_NoError(t, err)
		w.Stop()
	}
>>>>>>> 461aad17
}<|MERGE_RESOLUTION|>--- conflicted
+++ resolved
@@ -2463,23 +2463,11 @@
 	require_True(t, string(entry.Value()) == "derek")
 }
 
-<<<<<<< HEAD
 // For interest (or workqueue) based streams its important to match the replication factor.
 // This was the case but now that more control over consumer creation is allowed its possible
 // to create a consumer where the replication factor does not match. This could cause
 // instability in the state between servers and cause problems on leader switches.
 func TestJetStreamClusterInterestPolicyStreamForConsumersToMatchRFactor(t *testing.T) {
-=======
-// https://github.com/nats-io/nats-server/issues/3791
-func TestJetStreamClusterKVWatchersWithServerDown(t *testing.T) {
->>>>>>> 461aad17
-	c := createJetStreamClusterExplicit(t, "R3S", 3)
-	defer c.shutdown()
-
-	nc, js := jsClientConnect(t, c.randomServer())
-	defer nc.Close()
-
-<<<<<<< HEAD
 	_, err := js.AddStream(&nats.StreamConfig{
 		Name:      "TEST",
 		Subjects:  []string{"foo"},
@@ -2495,7 +2483,16 @@
 	})
 
 	require_Error(t, err, NewJSConsumerReplicasShouldMatchStreamError())
-=======
+}
+
+// https://github.com/nats-io/nats-server/issues/3791
+func TestJetStreamClusterKVWatchersWithServerDown(t *testing.T) {
+	c := createJetStreamClusterExplicit(t, "R3S", 3)
+	defer c.shutdown()
+
+	nc, js := jsClientConnect(t, c.randomServer())
+	defer nc.Close()
+
 	kv, err := js.CreateKeyValue(&nats.KeyValueConfig{
 		Bucket:   "TEST",
 		Replicas: 3,
@@ -2524,5 +2521,4 @@
 		require_NoError(t, err)
 		w.Stop()
 	}
->>>>>>> 461aad17
 }