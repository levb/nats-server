// Copyright 2012-2023 The NATS Authors
// Licensed under the Apache License, Version 2.0 (the "License");
// you may not use this file except in compliance with the License.
// You may obtain a copy of the License at
//
// http://www.apache.org/licenses/LICENSE-2.0
//
// Unless required by applicable law or agreed to in writing, software
// distributed under the License is distributed on an "AS IS" BASIS,
// WITHOUT WARRANTIES OR CONDITIONS OF ANY KIND, either express or implied.
// See the License for the specific language governing permissions and
// limitations under the License.

package server

import (
	"context"
	"crypto/tls"
	"crypto/x509"
	"errors"
	"flag"
	"fmt"
	"math"
	"net"
	"net/url"
	"os"
	"path"
	"path/filepath"
	"regexp"
	"runtime"
	"strconv"
	"strings"
	"sync/atomic"
	"time"

	"github.com/nats-io/jwt/v2"
	"github.com/nats-io/nats-server/v2/conf"
	"github.com/nats-io/nats-server/v2/server/certidp"
	"github.com/nats-io/nats-server/v2/server/certstore"
	"github.com/nats-io/nkeys"
)

var allowUnknownTopLevelField = int32(0)

// NoErrOnUnknownFields can be used to change the behavior the processing
// of a configuration file. By default, an error is reported if unknown
// fields are found. If `noError` is set to true, no error will be reported
// if top-level unknown fields are found.
func NoErrOnUnknownFields(noError bool) {
	var val int32
	if noError {
		val = int32(1)
	}
	atomic.StoreInt32(&allowUnknownTopLevelField, val)
}

// PinnedCertSet is a set of lower case hex-encoded sha256 of DER encoded SubjectPublicKeyInfo
type PinnedCertSet map[string]struct{}

// ClusterOpts are options for clusters.
// NOTE: This structure is no longer used for monitoring endpoints
// and json tags are deprecated and may be removed in the future.
type ClusterOpts struct {
	Name              string            `json:"-"`
	Host              string            `json:"addr,omitempty"`
	Port              int               `json:"cluster_port,omitempty"`
	Username          string            `json:"-"`
	Password          string            `json:"-"`
	AuthTimeout       float64           `json:"auth_timeout,omitempty"`
	Permissions       *RoutePermissions `json:"-"`
	TLSTimeout        float64           `json:"-"`
	TLSConfig         *tls.Config       `json:"-"`
	TLSMap            bool              `json:"-"`
	TLSCheckKnownURLs bool              `json:"-"`
	TLSPinnedCerts    PinnedCertSet     `json:"-"`
	ListenStr         string            `json:"-"`
	Advertise         string            `json:"-"`
	NoAdvertise       bool              `json:"-"`
	ConnectRetries    int               `json:"-"`
	PoolSize          int               `json:"-"`
	PinnedAccounts    []string          `json:"-"`
	Compression       CompressionOpts   `json:"-"`

	// Not exported (used in tests)
	resolver netResolver
	// Snapshot of configured TLS options.
	tlsConfigOpts *TLSConfigOpts
}

// CompressionOpts defines the compression mode and optional configuration.
type CompressionOpts struct {
	Mode string
	// If `Mode` is set to CompressionS2Auto, RTTThresholds provides the
	// thresholds at which the compression level will go from
	// CompressionS2Uncompressed to CompressionS2Fast, CompressionS2Better
	// or CompressionS2Best. If a given level is not desired, specify 0
	// for this slot. For instance, the slice []{0, 10ms, 20ms} means that
	// for any RTT up to 10ms included the compression level will be
	// CompressionS2Fast, then from ]10ms..20ms], the level will be selected
	// as CompressionS2Better. Anything above 20ms will result in picking
	// the CompressionS2Best compression level.
	RTTThresholds []time.Duration
}

// GatewayOpts are options for gateways.
// NOTE: This structure is no longer used for monitoring endpoints
// and json tags are deprecated and may be removed in the future.
type GatewayOpts struct {
	Name              string               `json:"name"`
	Host              string               `json:"addr,omitempty"`
	Port              int                  `json:"port,omitempty"`
	Username          string               `json:"-"`
	Password          string               `json:"-"`
	AuthTimeout       float64              `json:"auth_timeout,omitempty"`
	TLSConfig         *tls.Config          `json:"-"`
	TLSTimeout        float64              `json:"tls_timeout,omitempty"`
	TLSMap            bool                 `json:"-"`
	TLSCheckKnownURLs bool                 `json:"-"`
	TLSPinnedCerts    PinnedCertSet        `json:"-"`
	Advertise         string               `json:"advertise,omitempty"`
	ConnectRetries    int                  `json:"connect_retries,omitempty"`
	Gateways          []*RemoteGatewayOpts `json:"gateways,omitempty"`
	RejectUnknown     bool                 `json:"reject_unknown,omitempty"` // config got renamed to reject_unknown_cluster

	// Not exported, for tests.
	resolver         netResolver
	sendQSubsBufSize int

	// Snapshot of configured TLS options.
	tlsConfigOpts *TLSConfigOpts
}

// RemoteGatewayOpts are options for connecting to a remote gateway
// NOTE: This structure is no longer used for monitoring endpoints
// and json tags are deprecated and may be removed in the future.
type RemoteGatewayOpts struct {
	Name          string      `json:"name"`
	TLSConfig     *tls.Config `json:"-"`
	TLSTimeout    float64     `json:"tls_timeout,omitempty"`
	URLs          []*url.URL  `json:"urls,omitempty"`
	tlsConfigOpts *TLSConfigOpts
}

// LeafNodeOpts are options for a given server to accept leaf node connections and/or connect to a remote cluster.
type LeafNodeOpts struct {
	Host              string        `json:"addr,omitempty"`
	Port              int           `json:"port,omitempty"`
	Username          string        `json:"-"`
	Password          string        `json:"-"`
	Account           string        `json:"-"`
	Users             []*User       `json:"-"`
	AuthTimeout       float64       `json:"auth_timeout,omitempty"`
	TLSConfig         *tls.Config   `json:"-"`
	TLSTimeout        float64       `json:"tls_timeout,omitempty"`
	TLSMap            bool          `json:"-"`
	TLSPinnedCerts    PinnedCertSet `json:"-"`
	TLSHandshakeFirst bool          `json:"-"`
	Advertise         string        `json:"-"`
	NoAdvertise       bool          `json:"-"`
	ReconnectInterval time.Duration `json:"-"`

	// Compression options
	Compression CompressionOpts `json:"-"`

	// For solicited connections to other clusters/superclusters.
	Remotes []*RemoteLeafOpts `json:"remotes,omitempty"`

	// This is the minimum version that is accepted for remote connections.
	// Note that since the server version in the CONNECT protocol was added
	// only starting at v2.8.0, any version below that will be rejected
	// (since empty version string in CONNECT would fail the "version at
	// least" test).
	MinVersion string

	// Not exported, for tests.
	resolver    netResolver
	dialTimeout time.Duration
	connDelay   time.Duration

	// Snapshot of configured TLS options.
	tlsConfigOpts *TLSConfigOpts
}

// SignatureHandler is used to sign a nonce from the server while
// authenticating with Nkeys. The callback should sign the nonce and
// return the JWT and the raw signature.
type SignatureHandler func([]byte) (string, []byte, error)

// RemoteLeafOpts are options for connecting to a remote server as a leaf node.
type RemoteLeafOpts struct {
	LocalAccount      string           `json:"local_account,omitempty"`
	NoRandomize       bool             `json:"-"`
	URLs              []*url.URL       `json:"urls,omitempty"`
	Credentials       string           `json:"-"`
	SignatureCB       SignatureHandler `json:"-"`
	TLS               bool             `json:"-"`
	TLSConfig         *tls.Config      `json:"-"`
	TLSTimeout        float64          `json:"tls_timeout,omitempty"`
	TLSHandshakeFirst bool             `json:"-"`
	Hub               bool             `json:"hub,omitempty"`
	DenyImports       []string         `json:"-"`
	DenyExports       []string         `json:"-"`

	// Compression options for this remote. Each remote could have a different
	// setting and also be different from the LeafNode options.
	Compression CompressionOpts `json:"-"`

	// When an URL has the "ws" (or "wss") scheme, then the server will initiate the
	// connection as a websocket connection. By default, the websocket frames will be
	// masked (as if this server was a websocket client to the remote server). The
	// NoMasking option will change this behavior and will send umasked frames.
	Websocket struct {
		Compression bool `json:"-"`
		NoMasking   bool `json:"-"`
	}

	tlsConfigOpts *TLSConfigOpts

	// If we are clustered and our local account has JetStream, if apps are accessing
	// a stream or consumer leader through this LN and it gets dropped, the apps will
	// not be able to work. This tells the system to migrate the leaders away from this server.
	// This only changes leader for R>1 assets.
	JetStreamClusterMigrate bool `json:"jetstream_cluster_migrate,omitempty"`
}

type JSLimitOpts struct {
	MaxRequestBatch int
	MaxAckPending   int
	MaxHAAssets     int
	Duplicates      time.Duration
}

// AuthCallout option used to map external AuthN to NATS based AuthZ.
type AuthCallout struct {
	// Must be a public account Nkey.
	Issuer string
	// Account to be used for sending requests.
	Account string
	// Users that will bypass auth_callout and be used for the auth service itself.
	AuthUsers []string
	// XKey is a public xkey for the authorization service.
	// This will enable encryption for server requests and the authorization service responses.
	XKey string
}

// Options block for nats-server.
// NOTE: This structure is no longer used for monitoring endpoints
// and json tags are deprecated and may be removed in the future.
type Options struct {
	ConfigFile            string        `json:"-"`
	ServerName            string        `json:"server_name"`
	Host                  string        `json:"addr"`
	Port                  int           `json:"port"`
	DontListen            bool          `json:"dont_listen"`
	ClientAdvertise       string        `json:"-"`
	Trace                 bool          `json:"-"`
	Debug                 bool          `json:"-"`
	TraceVerbose          bool          `json:"-"`
	NoLog                 bool          `json:"-"`
	NoSigs                bool          `json:"-"`
	NoSublistCache        bool          `json:"-"`
	NoHeaderSupport       bool          `json:"-"`
	DisableShortFirstPing bool          `json:"-"`
	Logtime               bool          `json:"-"`
	LogtimeUTC            bool          `json:"-"`
	MaxConn               int           `json:"max_connections"`
	MaxSubs               int           `json:"max_subscriptions,omitempty"`
	MaxSubTokens          uint8         `json:"-"`
	Nkeys                 []*NkeyUser   `json:"-"`
	Users                 []*User       `json:"-"`
	Accounts              []*Account    `json:"-"`
	NoAuthUser            string        `json:"-"`
	SystemAccount         string        `json:"-"`
	NoSystemAccount       bool          `json:"-"`
	Username              string        `json:"-"`
	Password              string        `json:"-"`
	Authorization         string        `json:"-"`
	AuthCallout           *AuthCallout  `json:"-"`
	PingInterval          time.Duration `json:"ping_interval"`
	MaxPingsOut           int           `json:"ping_max"`
	HTTPHost              string        `json:"http_host"`
	HTTPPort              int           `json:"http_port"`
	HTTPBasePath          string        `json:"http_base_path"`
	HTTPSPort             int           `json:"https_port"`
	AuthTimeout           float64       `json:"auth_timeout"`
	MaxControlLine        int32         `json:"max_control_line"`
	MaxPayload            int32         `json:"max_payload"`
	MaxPending            int64         `json:"max_pending"`
	Cluster               ClusterOpts   `json:"cluster,omitempty"`
	Gateway               GatewayOpts   `json:"gateway,omitempty"`
	LeafNode              LeafNodeOpts  `json:"leaf,omitempty"`
	JetStream             bool          `json:"jetstream"`
	JetStreamMaxMemory    int64         `json:"-"`
	JetStreamMaxStore     int64         `json:"-"`
	JetStreamDomain       string        `json:"-"`
	JetStreamExtHint      string        `json:"-"`
	JetStreamKey          string        `json:"-"`
	JetStreamOldKey       string        `json:"-"`
	JetStreamCipher       StoreCipher   `json:"-"`
	JetStreamUniqueTag    string
	JetStreamLimits       JSLimitOpts
	JetStreamMaxCatchup   int64
	StoreDir              string            `json:"-"`
	JsAccDefaultDomain    map[string]string `json:"-"` // account to domain name mapping
	Websocket             WebsocketOpts     `json:"-"`
	MQTT                  MQTTOpts          `json:"-"`
	ProfPort              int               `json:"-"`
	PidFile               string            `json:"-"`
	PortsFileDir          string            `json:"-"`
	LogFile               string            `json:"-"`
	LogSizeLimit          int64             `json:"-"`
	Syslog                bool              `json:"-"`
	RemoteSyslog          string            `json:"-"`
	Routes                []*url.URL        `json:"-"`
	RoutesStr             string            `json:"-"`
	TLSTimeout            float64           `json:"tls_timeout"`
	TLS                   bool              `json:"-"`
	TLSVerify             bool              `json:"-"`
	TLSMap                bool              `json:"-"`
	TLSCert               string            `json:"-"`
	TLSKey                string            `json:"-"`
	TLSCaCert             string            `json:"-"`
	TLSConfig             *tls.Config       `json:"-"`
	TLSPinnedCerts        PinnedCertSet     `json:"-"`
	TLSRateLimit          int64             `json:"-"`
	AllowNonTLS           bool              `json:"-"`
	WriteDeadline         time.Duration     `json:"-"`
	MaxClosedClients      int               `json:"-"`
	LameDuckDuration      time.Duration     `json:"-"`
	LameDuckGracePeriod   time.Duration     `json:"-"`

	// MaxTracedMsgLen is the maximum printable length for traced messages.
	MaxTracedMsgLen int `json:"-"`

	// Operating a trusted NATS server
	TrustedKeys              []string              `json:"-"`
	TrustedOperators         []*jwt.OperatorClaims `json:"-"`
	AccountResolver          AccountResolver       `json:"-"`
	AccountResolverTLSConfig *tls.Config           `json:"-"`

	// AlwaysEnableNonce will always present a nonce to new connections
	// typically used by custom Authentication implementations who embeds
	// the server and so not presented as a configuration option
	AlwaysEnableNonce bool

	CustomClientAuthentication Authentication `json:"-"`
	CustomRouterAuthentication Authentication `json:"-"`

	// CheckConfig configuration file syntax test was successful and exit.
	CheckConfig bool `json:"-"`

	// DisableJetStreamBanner will not print the ascii art on startup for JetStream enabled servers
	DisableJetStreamBanner bool `json:"-"`

	// ConnectErrorReports specifies the number of failed attempts
	// at which point server should report the failure of an initial
	// connection to a route, gateway or leaf node.
	// See DEFAULT_CONNECT_ERROR_REPORTS for default value.
	ConnectErrorReports int

	// ReconnectErrorReports is similar to ConnectErrorReports except
	// that this applies to reconnect events.
	ReconnectErrorReports int

	// Tags describing the server. They will be included in varz
	// and used as a filter criteria for some system requests.
	Tags jwt.TagList `json:"-"`

	// OCSPConfig enables OCSP Stapling in the server.
	OCSPConfig    *OCSPConfig
	tlsConfigOpts *TLSConfigOpts

	// private fields, used to know if bool options are explicitly
	// defined in config and/or command line params.
	inConfig  map[string]bool
	inCmdLine map[string]bool

	// private fields for operator mode
	operatorJWT            []string
	resolverPreloads       map[string]string
	resolverPinnedAccounts map[string]struct{}

	// private fields, used for testing
	gatewaysSolicitDelay time.Duration
	routeProto           int

	// JetStream
	maxMemSet   bool
	maxStoreSet bool

	// OCSP Cache config enables next-gen cache for OCSP features
	OCSPCacheConfig *OCSPResponseCacheConfig
}

// WebsocketOpts are options for websocket
type WebsocketOpts struct {
	// The server will accept websocket client connections on this hostname/IP.
	Host string
	// The server will accept websocket client connections on this port.
	Port int
	// The host:port to advertise to websocket clients in the cluster.
	Advertise string

	// If no user name is provided when a client connects, will default to the
	// matching user from the global list of users in `Options.Users`.
	NoAuthUser string

	// Name of the cookie, which if present in WebSocket upgrade headers,
	// will be treated as JWT during CONNECT phase as long as
	// "jwt" specified in the CONNECT options is missing or empty.
	JWTCookie string

	// Authentication section. If anything is configured in this section,
	// it will override the authorization configuration of regular clients.
	Username string
	Password string
	Token    string

	// Timeout for the authentication process.
	AuthTimeout float64

	// By default the server will enforce the use of TLS. If no TLS configuration
	// is provided, you need to explicitly set NoTLS to true to allow the server
	// to start without TLS configuration. Note that if a TLS configuration is
	// present, this boolean is ignored and the server will run the Websocket
	// server with that TLS configuration.
	// Running without TLS is less secure since Websocket clients that use bearer
	// tokens will send them in clear. So this should not be used in production.
	NoTLS bool

	// TLS configuration is required.
	TLSConfig *tls.Config
	// If true, map certificate values for authentication purposes.
	TLSMap bool

	// When present, accepted client certificates (verify/verify_and_map) must be in this list
	TLSPinnedCerts PinnedCertSet

	// If true, the Origin header must match the request's host.
	SameOrigin bool

	// Only origins in this list will be accepted. If empty and
	// SameOrigin is false, any origin is accepted.
	AllowedOrigins []string

	// If set to true, the server will negotiate with clients
	// if compression can be used. If this is false, no compression
	// will be used (both in server and clients) since it has to
	// be negotiated between both endpoints
	Compression bool

	// Total time allowed for the server to read the client request
	// and write the response back to the client. This include the
	// time needed for the TLS Handshake.
	HandshakeTimeout time.Duration

	// Snapshot of configured TLS options.
	tlsConfigOpts *TLSConfigOpts
}

// MQTTOpts are options for MQTT
type MQTTOpts struct {
	// The server will accept MQTT client connections on this hostname/IP.
	Host string
	// The server will accept MQTT client connections on this port.
	Port int

	// If no user name is provided when a client connects, will default to the
	// matching user from the global list of users in `Options.Users`.
	NoAuthUser string

	// Authentication section. If anything is configured in this section,
	// it will override the authorization configuration of regular clients.
	Username string
	Password string
	Token    string

	// JetStream domain mqtt is supposed to pick up
	JsDomain string

	// Number of replicas for MQTT streams.
	// Negative or 0 value means that the server(s) will pick a replica
	// number based on the known size of the cluster (but capped at 3).
	// Note that if an account was already connected, the stream's replica
	// count is not modified. Use the NATS CLI to update the count if desired.
	StreamReplicas int

	// Number of replicas for MQTT consumers.
	// Negative or 0 value means that there is no override and the consumer
	// will have the same replica factor that the stream it belongs to.
	// If a value is specified, it will require to be lower than the stream
	// replicas count (lower than StreamReplicas if specified, but also lower
	// than the automatic value determined by cluster size).
	// Note that existing consumers are not modified.
	//
	// UPDATE: This is no longer used while messages stream has interest policy retention
	// which requires consumer replica count to match the parent stream.
	ConsumerReplicas int

	// Indicate if the consumers should be created with memory storage.
	// Note that existing consumers are not modified.
	ConsumerMemoryStorage bool

	// If specified will have the system auto-cleanup the consumers after being
	// inactive for the specified amount of time.
	ConsumerInactiveThreshold time.Duration

	// Timeout for the authentication process.
	AuthTimeout float64

	// TLS configuration is required.
	TLSConfig *tls.Config
	// If true, map certificate values for authentication purposes.
	TLSMap bool
	// Timeout for the TLS handshake
	TLSTimeout float64
	// Set of allowable certificates
	TLSPinnedCerts PinnedCertSet

	// AckWait is the amount of time after which a QoS 1 message sent to
	// a client is redelivered as a DUPLICATE if the server has not
	// received the PUBACK on the original Packet Identifier.
	// The value has to be positive.
	// Zero will cause the server to use the default value (30 seconds).
	// Note that changes to this option is applied only to new MQTT subscriptions.
	AckWait time.Duration

	// MaxAckPending is the amount of QoS 1 messages the server can send to
	// a subscription without receiving any PUBACK for those messages.
	// The valid range is [0..65535].
	// The total of subscriptions' MaxAckPending on a given session cannot
	// exceed 65535. Attempting to create a subscription that would bring
	// the total above the limit would result in the server returning 0x80
	// in the SUBACK for this subscription.
	// Due to how the NATS Server handles the MQTT "#" wildcard, each
	// subscription ending with "#" will use 2 times the MaxAckPending value.
	// Note that changes to this option is applied only to new subscriptions.
	MaxAckPending uint16

	// Snapshot of configured TLS options.
	tlsConfigOpts *TLSConfigOpts
}

type netResolver interface {
	LookupHost(ctx context.Context, host string) ([]string, error)
}

// Clone performs a deep copy of the Options struct, returning a new clone
// with all values copied.
func (o *Options) Clone() *Options {
	if o == nil {
		return nil
	}
	clone := &Options{}
	*clone = *o
	if o.Users != nil {
		clone.Users = make([]*User, len(o.Users))
		for i, user := range o.Users {
			clone.Users[i] = user.clone()
		}
	}
	if o.Nkeys != nil {
		clone.Nkeys = make([]*NkeyUser, len(o.Nkeys))
		for i, nkey := range o.Nkeys {
			clone.Nkeys[i] = nkey.clone()
		}
	}

	if o.Routes != nil {
		clone.Routes = deepCopyURLs(o.Routes)
	}
	if o.TLSConfig != nil {
		clone.TLSConfig = o.TLSConfig.Clone()
	}
	if o.Cluster.TLSConfig != nil {
		clone.Cluster.TLSConfig = o.Cluster.TLSConfig.Clone()
	}
	if o.Gateway.TLSConfig != nil {
		clone.Gateway.TLSConfig = o.Gateway.TLSConfig.Clone()
	}
	if len(o.Gateway.Gateways) > 0 {
		clone.Gateway.Gateways = make([]*RemoteGatewayOpts, len(o.Gateway.Gateways))
		for i, g := range o.Gateway.Gateways {
			clone.Gateway.Gateways[i] = g.clone()
		}
	}
	// FIXME(dlc) - clone leaf node stuff.
	return clone
}

func deepCopyURLs(urls []*url.URL) []*url.URL {
	if urls == nil {
		return nil
	}
	curls := make([]*url.URL, len(urls))
	for i, u := range urls {
		cu := &url.URL{}
		*cu = *u
		curls[i] = cu
	}
	return curls
}

// Configuration file authorization section.
type authorization struct {
	// Singles
	user  string
	pass  string
	token string
	acc   string
	// Multiple Nkeys/Users
	nkeys              []*NkeyUser
	users              []*User
	timeout            float64
	defaultPermissions *Permissions
	// Auth Callouts
	callout *AuthCallout
}

// TLSConfigOpts holds the parsed tls config information,
// used with flag parsing
type TLSConfigOpts struct {
	CertFile          string
	KeyFile           string
	CaFile            string
	Verify            bool
	Insecure          bool
	Map               bool
	TLSCheckKnownURLs bool
	HandshakeFirst    bool // Indicate that the TLS handshake should occur first, before sending the INFO protocol
	Timeout           float64
	RateLimit         int64
	Ciphers           []uint16
	CurvePreferences  []tls.CurveID
	PinnedCerts       PinnedCertSet
	CertStore         certstore.StoreType
	CertMatchBy       certstore.MatchByType
	CertMatch         string
	OCSPPeerConfig    *certidp.OCSPPeerConfig
}

// OCSPConfig represents the options of OCSP stapling options.
type OCSPConfig struct {
	// Mode defines the policy for OCSP stapling.
	Mode OCSPMode

	// OverrideURLs is the http URL endpoint used to get OCSP staples.
	OverrideURLs []string
}

var tlsUsage = `
TLS configuration is specified in the tls section of a configuration file:

e.g.

    tls {
        cert_file:      "./certs/server-cert.pem"
        key_file:       "./certs/server-key.pem"
        ca_file:        "./certs/ca.pem"
        verify:         true
        verify_and_map: true

        cipher_suites: [
            "TLS_ECDHE_ECDSA_WITH_AES_128_GCM_SHA256",
            "TLS_ECDHE_RSA_WITH_AES_128_GCM_SHA256"
        ]
        curve_preferences: [
            "CurveP256",
            "CurveP384",
            "CurveP521"
        ]
    }

Available cipher suites include:
`

// ProcessConfigFile processes a configuration file.
// FIXME(dlc): A bit hacky
func ProcessConfigFile(configFile string) (*Options, error) {
	opts := &Options{}
	if err := opts.ProcessConfigFile(configFile); err != nil {
		// If only warnings then continue and return the options.
		if cerr, ok := err.(*processConfigErr); ok && len(cerr.Errors()) == 0 {
			return opts, nil
		}

		return nil, err
	}
	return opts, nil
}

// token is an item parsed from the configuration.
type token interface {
	Value() interface{}
	Line() int
	IsUsedVariable() bool
	SourceFile() string
	Position() int
}

// unwrapValue can be used to get the token and value from an item
// to be able to report the line number in case of an incorrect
// configuration.
// also stores the token in lastToken for use in convertPanicToError
func unwrapValue(v interface{}, lastToken *token) (token, interface{}) {
	switch tk := v.(type) {
	case token:
		if lastToken != nil {
			*lastToken = tk
		}
		return tk, tk.Value()
	default:
		return nil, v
	}
}

// use in defer to recover from panic and turn it into an error associated with last token
func convertPanicToErrorList(lastToken *token, errors *[]error) {
	// only recover if an error can be stored
	if errors == nil {
		return
	} else if err := recover(); err == nil {
		return
	} else if lastToken != nil && *lastToken != nil {
		*errors = append(*errors, &configErr{*lastToken, fmt.Sprint(err)})
	} else {
		*errors = append(*errors, fmt.Errorf("encountered panic without a token %v", err))
	}
}

// use in defer to recover from panic and turn it into an error associated with last token
func convertPanicToError(lastToken *token, e *error) {
	// only recover if an error can be stored
	if e == nil || *e != nil {
		return
	} else if err := recover(); err == nil {
		return
	} else if lastToken != nil && *lastToken != nil {
		*e = &configErr{*lastToken, fmt.Sprint(err)}
	} else {
		*e = fmt.Errorf("%v", err)
	}
}

// configureSystemAccount configures a system account
// if present in the configuration.
func configureSystemAccount(o *Options, m map[string]interface{}) (retErr error) {
	var lt token
	defer convertPanicToError(&lt, &retErr)
	configure := func(v interface{}) error {
		tk, v := unwrapValue(v, &lt)
		sa, ok := v.(string)
		if !ok {
			return &configErr{tk, "system account name must be a string"}
		}
		o.SystemAccount = sa
		return nil
	}

	if v, ok := m["system_account"]; ok {
		return configure(v)
	} else if v, ok := m["system"]; ok {
		return configure(v)
	}

	return nil
}

// ProcessConfigFile updates the Options structure with options
// present in the given configuration file.
// This version is convenient if one wants to set some default
// options and then override them with what is in the config file.
// For instance, this version allows you to do something such as:
//
// opts := &Options{Debug: true}
// opts.ProcessConfigFile(myConfigFile)
//
// If the config file contains "debug: false", after this call,
// opts.Debug would really be false. It would be impossible to
// achieve that with the non receiver ProcessConfigFile() version,
// since one would not know after the call if "debug" was not present
// or was present but set to false.
func (o *Options) ProcessConfigFile(configFile string) error {
	o.ConfigFile = configFile
	if configFile == _EMPTY_ {
		return nil
	}
	m, err := conf.ParseFileWithChecks(configFile)
	if err != nil {
		return err
	}
	// Collect all errors and warnings and report them all together.
	errors := make([]error, 0)
	warnings := make([]error, 0)

	// First check whether a system account has been defined,
	// as that is a condition for other features to be enabled.
	if err := configureSystemAccount(o, m); err != nil {
		errors = append(errors, err)
	}

	for k, v := range m {
		o.processConfigFileLine(k, v, &errors, &warnings)
	}

	if len(errors) > 0 || len(warnings) > 0 {
		return &processConfigErr{
			errors:   errors,
			warnings: warnings,
		}
	}

	return nil
}

func (o *Options) processConfigFileLine(k string, v interface{}, errors *[]error, warnings *[]error) {
	var lt token
	defer convertPanicToErrorList(&lt, errors)

	tk, v := unwrapValue(v, &lt)
	switch strings.ToLower(k) {
	case "listen":
		hp, err := parseListen(v)
		if err != nil {
			*errors = append(*errors, &configErr{tk, err.Error()})
			return
		}
		o.Host = hp.host
		o.Port = hp.port
	case "client_advertise":
		o.ClientAdvertise = v.(string)
	case "port":
		o.Port = int(v.(int64))
	case "server_name":
		o.ServerName = v.(string)
	case "host", "net":
		o.Host = v.(string)
	case "debug":
		o.Debug = v.(bool)
		trackExplicitVal(o, &o.inConfig, "Debug", o.Debug)
	case "trace":
		o.Trace = v.(bool)
		trackExplicitVal(o, &o.inConfig, "Trace", o.Trace)
	case "trace_verbose":
		o.TraceVerbose = v.(bool)
		o.Trace = v.(bool)
		trackExplicitVal(o, &o.inConfig, "TraceVerbose", o.TraceVerbose)
		trackExplicitVal(o, &o.inConfig, "Trace", o.Trace)
	case "logtime":
		o.Logtime = v.(bool)
		trackExplicitVal(o, &o.inConfig, "Logtime", o.Logtime)
	case "logtime_utc":
		o.LogtimeUTC = v.(bool)
		trackExplicitVal(o, &o.inConfig, "LogtimeUTC", o.LogtimeUTC)
	case "mappings", "maps":
		gacc := NewAccount(globalAccountName)
		o.Accounts = append(o.Accounts, gacc)
		err := parseAccountMappings(tk, gacc, errors, warnings)
		if err != nil {
			*errors = append(*errors, err)
			return
		}
	case "disable_sublist_cache", "no_sublist_cache":
		o.NoSublistCache = v.(bool)
	case "accounts":
		err := parseAccounts(tk, o, errors, warnings)
		if err != nil {
			*errors = append(*errors, err)
			return
		}
	case "authorization":
		auth, err := parseAuthorization(tk, o, errors, warnings)
		if err != nil {
			*errors = append(*errors, err)
			return
		}

		o.Username = auth.user
		o.Password = auth.pass
		o.Authorization = auth.token
		o.AuthTimeout = auth.timeout
		o.AuthCallout = auth.callout

		if (auth.user != _EMPTY_ || auth.pass != _EMPTY_) && auth.token != _EMPTY_ {
			err := &configErr{tk, "Cannot have a user/pass and token"}
			*errors = append(*errors, err)
			return
		}
		// In case parseAccounts() was done first, we need to check for duplicates.
		unames := setupUsersAndNKeysDuplicateCheckMap(o)
		// Check for multiple users defined.
		// Note: auth.users will be != nil as long as `users: []` is present
		// in the authorization block, even if empty, and will also account for
		// nkey users. We also check for users/nkeys that may have been already
		// added in parseAccounts() (which means they will be in unames)
		if auth.users != nil || len(unames) > 0 {
			if auth.user != _EMPTY_ {
				err := &configErr{tk, "Can not have a single user/pass and a users array"}
				*errors = append(*errors, err)
				return
			}
			if auth.token != _EMPTY_ {
				err := &configErr{tk, "Can not have a token and a users array"}
				*errors = append(*errors, err)
				return
			}
			// Now check that if we have users, there is no duplicate, including
			// users that may have been configured in parseAccounts().
			if len(auth.users) > 0 {
				for _, u := range auth.users {
					if _, ok := unames[u.Username]; ok {
						err := &configErr{tk, fmt.Sprintf("Duplicate user %q detected", u.Username)}
						*errors = append(*errors, err)
						return
					}
					unames[u.Username] = struct{}{}
				}
				// Users may have been added from Accounts parsing, so do an append here
				o.Users = append(o.Users, auth.users...)
			}
		}
		// Check for nkeys
		if len(auth.nkeys) > 0 {
			for _, u := range auth.nkeys {
				if _, ok := unames[u.Nkey]; ok {
					err := &configErr{tk, fmt.Sprintf("Duplicate nkey %q detected", u.Nkey)}
					*errors = append(*errors, err)
					return
				}
				unames[u.Nkey] = struct{}{}
			}
			// NKeys may have been added from Accounts parsing, so do an append here
			o.Nkeys = append(o.Nkeys, auth.nkeys...)
		}
	case "http":
		hp, err := parseListen(v)
		if err != nil {
			err := &configErr{tk, err.Error()}
			*errors = append(*errors, err)
			return
		}
		o.HTTPHost = hp.host
		o.HTTPPort = hp.port
	case "https":
		hp, err := parseListen(v)
		if err != nil {
			err := &configErr{tk, err.Error()}
			*errors = append(*errors, err)
			return
		}
		o.HTTPHost = hp.host
		o.HTTPSPort = hp.port
	case "http_port", "monitor_port":
		o.HTTPPort = int(v.(int64))
	case "https_port":
		o.HTTPSPort = int(v.(int64))
	case "http_base_path":
		o.HTTPBasePath = v.(string)
	case "cluster":
		err := parseCluster(tk, o, errors, warnings)
		if err != nil {
			*errors = append(*errors, err)
			return
		}
	case "gateway":
		if err := parseGateway(tk, o, errors, warnings); err != nil {
			*errors = append(*errors, err)
			return
		}
	case "leaf", "leafnodes":
		err := parseLeafNodes(tk, o, errors, warnings)
		if err != nil {
			*errors = append(*errors, err)
			return
		}
	case "store_dir", "storedir":
		// Check if JetStream configuration is also setting the storage directory.
		if o.StoreDir != _EMPTY_ {
			*errors = append(*errors, &configErr{tk, "Duplicate 'store_dir' configuration"})
			return
		}
		o.StoreDir = v.(string)
	case "jetstream":
		err := parseJetStream(tk, o, errors, warnings)
		if err != nil {
			*errors = append(*errors, err)
			return
		}
	case "logfile", "log_file":
		o.LogFile = v.(string)
	case "logfile_size_limit", "log_size_limit":
		o.LogSizeLimit = v.(int64)
	case "syslog":
		o.Syslog = v.(bool)
		trackExplicitVal(o, &o.inConfig, "Syslog", o.Syslog)
	case "remote_syslog":
		o.RemoteSyslog = v.(string)
	case "pidfile", "pid_file":
		o.PidFile = v.(string)
	case "ports_file_dir":
		o.PortsFileDir = v.(string)
	case "prof_port":
		o.ProfPort = int(v.(int64))
	case "max_control_line":
		if v.(int64) > 1<<31-1 {
			err := &configErr{tk, fmt.Sprintf("%s value is too big", k)}
			*errors = append(*errors, err)
			return
		}
		o.MaxControlLine = int32(v.(int64))
	case "max_payload":
		if v.(int64) > 1<<31-1 {
			err := &configErr{tk, fmt.Sprintf("%s value is too big", k)}
			*errors = append(*errors, err)
			return
		}
		o.MaxPayload = int32(v.(int64))
	case "max_pending":
		o.MaxPending = v.(int64)
	case "max_connections", "max_conn":
		o.MaxConn = int(v.(int64))
	case "max_traced_msg_len":
		o.MaxTracedMsgLen = int(v.(int64))
	case "max_subscriptions", "max_subs":
		o.MaxSubs = int(v.(int64))
	case "max_sub_tokens", "max_subscription_tokens":
		if n := v.(int64); n > math.MaxUint8 {
			err := &configErr{tk, fmt.Sprintf("%s value is too big", k)}
			*errors = append(*errors, err)
			return
		} else if n <= 0 {
			err := &configErr{tk, fmt.Sprintf("%s value can not be negative", k)}
			*errors = append(*errors, err)
			return
		} else {
			o.MaxSubTokens = uint8(n)
		}
	case "ping_interval":
		o.PingInterval = parseDuration("ping_interval", tk, v, errors, warnings)
	case "ping_max":
		o.MaxPingsOut = int(v.(int64))
	case "tls":
		tc, err := parseTLS(tk, true)
		if err != nil {
			*errors = append(*errors, err)
			return
		}
		if o.TLSConfig, err = GenTLSConfig(tc); err != nil {
			err := &configErr{tk, err.Error()}
			*errors = append(*errors, err)
			return
		}
		o.TLSTimeout = tc.Timeout
		o.TLSMap = tc.Map
		o.TLSPinnedCerts = tc.PinnedCerts
		o.TLSRateLimit = tc.RateLimit

		// Need to keep track of path of the original TLS config
		// and certs path for OCSP Stapling monitoring.
		o.tlsConfigOpts = tc
	case "ocsp":
		switch vv := v.(type) {
		case bool:
			if vv {
				// Default is Auto which honors Must Staple status request
				// but does not shutdown the server in case it is revoked,
				// letting the client choose whether to trust or not the server.
				o.OCSPConfig = &OCSPConfig{Mode: OCSPModeAuto}
			} else {
				o.OCSPConfig = &OCSPConfig{Mode: OCSPModeNever}
			}
		case map[string]interface{}:
			ocsp := &OCSPConfig{Mode: OCSPModeAuto}

			for kk, kv := range vv {
				_, v = unwrapValue(kv, &tk)
				switch kk {
				case "mode":
					mode := v.(string)
					switch {
					case strings.EqualFold(mode, "always"):
						ocsp.Mode = OCSPModeAlways
					case strings.EqualFold(mode, "must"):
						ocsp.Mode = OCSPModeMust
					case strings.EqualFold(mode, "never"):
						ocsp.Mode = OCSPModeNever
					case strings.EqualFold(mode, "auto"):
						ocsp.Mode = OCSPModeAuto
					default:
						*errors = append(*errors, &configErr{tk, fmt.Sprintf("error parsing ocsp config: unsupported ocsp mode %T", mode)})
					}
				case "urls":
					urls := v.([]string)
					ocsp.OverrideURLs = urls
				case "url":
					url := v.(string)
					ocsp.OverrideURLs = []string{url}
				default:
					*errors = append(*errors, &configErr{tk, fmt.Sprintf("error parsing ocsp config: unsupported field %T", kk)})
					return
				}
			}
			o.OCSPConfig = ocsp
		default:
			*errors = append(*errors, &configErr{tk, fmt.Sprintf("error parsing ocsp config: unsupported type %T", v)})
			return
		}
	case "allow_non_tls":
		o.AllowNonTLS = v.(bool)
	case "write_deadline":
		o.WriteDeadline = parseDuration("write_deadline", tk, v, errors, warnings)
	case "lame_duck_duration":
		dur, err := time.ParseDuration(v.(string))
		if err != nil {
			err := &configErr{tk, fmt.Sprintf("error parsing lame_duck_duration: %v", err)}
			*errors = append(*errors, err)
			return
		}
		if dur < 30*time.Second {
			err := &configErr{tk, fmt.Sprintf("invalid lame_duck_duration of %v, minimum is 30 seconds", dur)}
			*errors = append(*errors, err)
			return
		}
		o.LameDuckDuration = dur
	case "lame_duck_grace_period":
		dur, err := time.ParseDuration(v.(string))
		if err != nil {
			err := &configErr{tk, fmt.Sprintf("error parsing lame_duck_grace_period: %v", err)}
			*errors = append(*errors, err)
			return
		}
		if dur < 0 {
			err := &configErr{tk, "invalid lame_duck_grace_period, needs to be positive"}
			*errors = append(*errors, err)
			return
		}
		o.LameDuckGracePeriod = dur
	case "operator", "operators", "roots", "root", "root_operators", "root_operator":
		opFiles := []string{}
		switch v := v.(type) {
		case string:
			opFiles = append(opFiles, v)
		case []string:
			opFiles = append(opFiles, v...)
		default:
			err := &configErr{tk, fmt.Sprintf("error parsing operators: unsupported type %T", v)}
			*errors = append(*errors, err)
		}
		// Assume for now these are file names, but they can also be the JWT itself inline.
		o.TrustedOperators = make([]*jwt.OperatorClaims, 0, len(opFiles))
		for _, fname := range opFiles {
			theJWT, opc, err := readOperatorJWT(fname)
			if err != nil {
				err := &configErr{tk, fmt.Sprintf("error parsing operator JWT: %v", err)}
				*errors = append(*errors, err)
				continue
			}
			o.operatorJWT = append(o.operatorJWT, theJWT)
			o.TrustedOperators = append(o.TrustedOperators, opc)
		}
		if len(o.TrustedOperators) == 1 {
			// In case "resolver" is defined as well, it takes precedence
			if o.AccountResolver == nil {
				if accUrl, err := parseURL(o.TrustedOperators[0].AccountServerURL, "account resolver"); err == nil {
					// nsc automatically appends "/accounts" during nsc push
					o.AccountResolver, _ = NewURLAccResolver(accUrl.String() + "/accounts")
				}
			}
			// In case "system_account" is defined as well, it takes precedence
			if o.SystemAccount == _EMPTY_ {
				o.SystemAccount = o.TrustedOperators[0].SystemAccount
			}
		}
	case "resolver", "account_resolver", "accounts_resolver":
		switch v := v.(type) {
		case string:
			// "resolver" takes precedence over value obtained from "operator".
			// Clear so that parsing errors are not silently ignored.
			o.AccountResolver = nil
			memResolverRe := regexp.MustCompile(`(?i)(MEM|MEMORY)\s*`)
			resolverRe := regexp.MustCompile(`(?i)(?:URL){1}(?:\({1}\s*"?([^\s"]*)"?\s*\){1})?\s*`)
			if memResolverRe.MatchString(v) {
				o.AccountResolver = &MemAccResolver{}
			} else if items := resolverRe.FindStringSubmatch(v); len(items) == 2 {
				url := items[1]
				_, err := parseURL(url, "account resolver")
				if err != nil {
					*errors = append(*errors, &configErr{tk, err.Error()})
					return
				}
				if ur, err := NewURLAccResolver(url); err != nil {
					err := &configErr{tk, err.Error()}
					*errors = append(*errors, err)
					return
				} else {
					o.AccountResolver = ur
				}
			}
		case map[string]interface{}:
			del := false
			hdel := false
			hdel_set := false
			dir := _EMPTY_
			dirType := _EMPTY_
			limit := int64(0)
			ttl := time.Duration(0)
			sync := time.Duration(0)
			opts := []DirResOption{}
			var err error
			if v, ok := v["dir"]; ok {
				_, v := unwrapValue(v, &lt)
				dir = v.(string)
			}
			if v, ok := v["type"]; ok {
				_, v := unwrapValue(v, &lt)
				dirType = v.(string)
			}
			if v, ok := v["allow_delete"]; ok {
				_, v := unwrapValue(v, &lt)
				del = v.(bool)
			}
			if v, ok := v["hard_delete"]; ok {
				_, v := unwrapValue(v, &lt)
				hdel_set = true
				hdel = v.(bool)
			}
			if v, ok := v["limit"]; ok {
				_, v := unwrapValue(v, &lt)
				limit = v.(int64)
			}
			if v, ok := v["ttl"]; ok {
				_, v := unwrapValue(v, &lt)
				ttl, err = time.ParseDuration(v.(string))
			}
			if v, ok := v["interval"]; err == nil && ok {
				_, v := unwrapValue(v, &lt)
				sync, err = time.ParseDuration(v.(string))
			}
			if v, ok := v["timeout"]; err == nil && ok {
				_, v := unwrapValue(v, &lt)
				var to time.Duration
				if to, err = time.ParseDuration(v.(string)); err == nil {
					opts = append(opts, FetchTimeout(to))
				}
			}
			if err != nil {
				*errors = append(*errors, &configErr{tk, err.Error()})
				return
			}
<<<<<<< HEAD
			if dir == _EMPTY_ {
				*errors = append(*errors, &configErr{tk, "dir has no value and needs to point to a directory"})
				return
			}
			if info, _ := os.Stat(dir); info != nil && (!info.IsDir() || info.Mode().Perm()&(1<<(uint(7))) == 0) {
				*errors = append(*errors, &configErr{tk, "dir needs to point to an accessible directory"})
				return
=======

			checkDir := func() {
				if dir == _EMPTY_ {
					*errors = append(*errors, &configErr{tk, "dir has no value and needs to point to a directory"})
					return
				}
				if info, _ := os.Stat(dir); info != nil && (!info.IsDir() || info.Mode().Perm()&(1<<(uint(7))) == 0) {
					*errors = append(*errors, &configErr{tk, "dir needs to point to an accessible directory"})
					return
				}
>>>>>>> 09ab23c9
			}

			var res AccountResolver
			switch strings.ToUpper(dirType) {
			case "CACHE":
				checkDir()
				if sync != 0 {
					*errors = append(*errors, &configErr{tk, "CACHE does not accept sync"})
				}
				if del {
					*errors = append(*errors, &configErr{tk, "CACHE does not accept allow_delete"})
				}
				if hdel_set {
					*errors = append(*errors, &configErr{tk, "CACHE does not accept hard_delete"})
				}
				res, err = NewCacheDirAccResolver(dir, limit, ttl, opts...)
			case "FULL":
				checkDir()
				if ttl != 0 {
					*errors = append(*errors, &configErr{tk, "FULL does not accept ttl"})
				}
				if hdel_set && !del {
					*errors = append(*errors, &configErr{tk, "hard_delete has no effect without delete"})
				}
				delete := NoDelete
				if del {
					if hdel {
						delete = HardDelete
					} else {
						delete = RenameDeleted
					}
				}
				res, err = NewDirAccResolver(dir, limit, sync, delete, opts...)
			case "MEM", "MEMORY":
				res = &MemAccResolver{}
			}
			if err != nil {
				*errors = append(*errors, &configErr{tk, err.Error()})
				return
			}
			o.AccountResolver = res
		default:
			err := &configErr{tk, fmt.Sprintf("error parsing operator resolver, wrong type %T", v)}
			*errors = append(*errors, err)
			return
		}
		if o.AccountResolver == nil {
			err := &configErr{tk, "error parsing account resolver, should be MEM or " +
				" URL(\"url\") or a map containing dir and type state=[FULL|CACHE])"}
			*errors = append(*errors, err)
		}
	case "resolver_tls":
		tc, err := parseTLS(tk, true)
		if err != nil {
			*errors = append(*errors, err)
			return
		}
		tlsConfig, err := GenTLSConfig(tc)
		if err != nil {
			err := &configErr{tk, err.Error()}
			*errors = append(*errors, err)
			return
		}
		o.AccountResolverTLSConfig = tlsConfig
		// GenTLSConfig loads the CA file into ClientCAs, but since this will
		// be used as a client connection, we need to set RootCAs.
		o.AccountResolverTLSConfig.RootCAs = tlsConfig.ClientCAs
	case "resolver_preload":
		mp, ok := v.(map[string]interface{})
		if !ok {
			err := &configErr{tk, "preload should be a map of account_public_key:account_jwt"}
			*errors = append(*errors, err)
			return
		}
		o.resolverPreloads = make(map[string]string)
		for key, val := range mp {
			tk, val = unwrapValue(val, &lt)
			if jwtstr, ok := val.(string); !ok {
				*errors = append(*errors, &configErr{tk, "preload map value should be a string JWT"})
				continue
			} else {
				// Make sure this is a valid account JWT, that is a config error.
				// We will warn of expirations, etc later.
				if _, err := jwt.DecodeAccountClaims(jwtstr); err != nil {
					err := &configErr{tk, "invalid account JWT"}
					*errors = append(*errors, err)
					continue
				}
				o.resolverPreloads[key] = jwtstr
			}
		}
	case "resolver_pinned_accounts":
		switch v := v.(type) {
		case string:
			o.resolverPinnedAccounts = map[string]struct{}{v: {}}
		case []string:
			o.resolverPinnedAccounts = make(map[string]struct{})
			for _, mv := range v {
				o.resolverPinnedAccounts[mv] = struct{}{}
			}
		case []interface{}:
			o.resolverPinnedAccounts = make(map[string]struct{})
			for _, mv := range v {
				tk, mv = unwrapValue(mv, &lt)
				if key, ok := mv.(string); ok {
					o.resolverPinnedAccounts[key] = struct{}{}
				} else {
					err := &configErr{tk,
						fmt.Sprintf("error parsing resolver_pinned_accounts: unsupported type in array %T", mv)}
					*errors = append(*errors, err)
					continue
				}
			}
		default:
			err := &configErr{tk, fmt.Sprintf("error parsing resolver_pinned_accounts: unsupported type %T", v)}
			*errors = append(*errors, err)
			return
		}
	case "no_auth_user":
		o.NoAuthUser = v.(string)
	case "system_account", "system":
		// Already processed at the beginning so we just skip them
		// to not treat them as unknown values.
		return
	case "no_system_account", "no_system", "no_sys_acc":
		o.NoSystemAccount = v.(bool)
	case "no_header_support":
		o.NoHeaderSupport = v.(bool)
	case "trusted", "trusted_keys":
		switch v := v.(type) {
		case string:
			o.TrustedKeys = []string{v}
		case []string:
			o.TrustedKeys = v
		case []interface{}:
			keys := make([]string, 0, len(v))
			for _, mv := range v {
				tk, mv = unwrapValue(mv, &lt)
				if key, ok := mv.(string); ok {
					keys = append(keys, key)
				} else {
					err := &configErr{tk, fmt.Sprintf("error parsing trusted: unsupported type in array %T", mv)}
					*errors = append(*errors, err)
					continue
				}
			}
			o.TrustedKeys = keys
		default:
			err := &configErr{tk, fmt.Sprintf("error parsing trusted: unsupported type %T", v)}
			*errors = append(*errors, err)
		}
		// Do a quick sanity check on keys
		for _, key := range o.TrustedKeys {
			if !nkeys.IsValidPublicOperatorKey(key) {
				err := &configErr{tk, fmt.Sprintf("trust key %q required to be a valid public operator nkey", key)}
				*errors = append(*errors, err)
			}
		}
	case "connect_error_reports":
		o.ConnectErrorReports = int(v.(int64))
	case "reconnect_error_reports":
		o.ReconnectErrorReports = int(v.(int64))
	case "websocket", "ws":
		if err := parseWebsocket(tk, o, errors, warnings); err != nil {
			*errors = append(*errors, err)
			return
		}
	case "mqtt":
		if err := parseMQTT(tk, o, errors, warnings); err != nil {
			*errors = append(*errors, err)
			return
		}
	case "server_tags":
		var err error
		switch v := v.(type) {
		case string:
			o.Tags.Add(v)
		case []string:
			o.Tags.Add(v...)
		case []interface{}:
			for _, t := range v {
				if token, ok := t.(token); ok {
					if ts, ok := token.Value().(string); ok {
						o.Tags.Add(ts)
						continue
					} else {
						err = &configErr{tk, fmt.Sprintf("error parsing tags: unsupported type %T where string is expected", token)}
					}
				} else {
					err = &configErr{tk, fmt.Sprintf("error parsing tags: unsupported type %T", t)}
				}
				break
			}
		default:
			err = &configErr{tk, fmt.Sprintf("error parsing tags: unsupported type %T", v)}
		}
		if err != nil {
			*errors = append(*errors, err)
			return
		}
	case "default_js_domain":
		vv, ok := v.(map[string]interface{})
		if !ok {
			*errors = append(*errors, &configErr{tk, fmt.Sprintf("error default_js_domain config: unsupported type %T", v)})
			return
		}
		m := make(map[string]string)
		for kk, kv := range vv {
			_, v = unwrapValue(kv, &tk)
			m[kk] = v.(string)
		}
		o.JsAccDefaultDomain = m
	case "ocsp_cache":
		var err error
		switch vv := v.(type) {
		case bool:
			pc := NewOCSPResponseCacheConfig()
			if vv {
				// Set enabled
				pc.Type = LOCAL
				o.OCSPCacheConfig = pc
			} else {
				// Set disabled (none cache)
				pc.Type = NONE
				o.OCSPCacheConfig = pc
			}
		case map[string]interface{}:
			pc, err := parseOCSPResponseCache(v)
			if err != nil {
				*errors = append(*errors, err)
				return
			}
			o.OCSPCacheConfig = pc
		default:
			err = &configErr{tk, fmt.Sprintf("error parsing tags: unsupported type %T", v)}
		}
		if err != nil {
			*errors = append(*errors, err)
			return
		}
	default:
		if au := atomic.LoadInt32(&allowUnknownTopLevelField); au == 0 && !tk.IsUsedVariable() {
			err := &unknownConfigFieldErr{
				field: k,
				configErr: configErr{
					token: tk,
				},
			}
			*errors = append(*errors, err)
		}
	}
}

func setupUsersAndNKeysDuplicateCheckMap(o *Options) map[string]struct{} {
	unames := make(map[string]struct{}, len(o.Users)+len(o.Nkeys))
	for _, u := range o.Users {
		unames[u.Username] = struct{}{}
	}
	for _, u := range o.Nkeys {
		unames[u.Nkey] = struct{}{}
	}
	return unames
}

func parseDuration(field string, tk token, v interface{}, errors *[]error, warnings *[]error) time.Duration {
	if wd, ok := v.(string); ok {
		if dur, err := time.ParseDuration(wd); err != nil {
			err := &configErr{tk, fmt.Sprintf("error parsing %s: %v", field, err)}
			*errors = append(*errors, err)
			return 0
		} else {
			return dur
		}
	} else {
		// Backward compatible with old type, assume this is the
		// number of seconds.
		err := &configWarningErr{
			field: field,
			configErr: configErr{
				token:  tk,
				reason: field + " should be converted to a duration",
			},
		}
		*warnings = append(*warnings, err)
		return time.Duration(v.(int64)) * time.Second
	}
}

func trackExplicitVal(opts *Options, pm *map[string]bool, name string, val bool) {
	m := *pm
	if m == nil {
		m = make(map[string]bool)
		*pm = m
	}
	m[name] = val
}

// hostPort is simple struct to hold parsed listen/addr strings.
type hostPort struct {
	host string
	port int
}

// parseListen will parse listen option which is replacing host/net and port
func parseListen(v interface{}) (*hostPort, error) {
	hp := &hostPort{}
	switch vv := v.(type) {
	// Only a port
	case int64:
		hp.port = int(vv)
	case string:
		host, port, err := net.SplitHostPort(vv)
		if err != nil {
			return nil, fmt.Errorf("could not parse address string %q", vv)
		}
		hp.port, err = strconv.Atoi(port)
		if err != nil {
			return nil, fmt.Errorf("could not parse port %q", port)
		}
		hp.host = host
	default:
		return nil, fmt.Errorf("expected port or host:port, got %T", vv)
	}
	return hp, nil
}

// parseCluster will parse the cluster config.
func parseCluster(v interface{}, opts *Options, errors *[]error, warnings *[]error) error {
	var lt token
	defer convertPanicToErrorList(&lt, errors)

	tk, v := unwrapValue(v, &lt)
	cm, ok := v.(map[string]interface{})
	if !ok {
		return &configErr{tk, fmt.Sprintf("Expected map to define cluster, got %T", v)}
	}

	for mk, mv := range cm {
		// Again, unwrap token value if line check is required.
		tk, mv = unwrapValue(mv, &lt)
		switch strings.ToLower(mk) {
		case "name":
			opts.Cluster.Name = mv.(string)
		case "listen":
			hp, err := parseListen(mv)
			if err != nil {
				err := &configErr{tk, err.Error()}
				*errors = append(*errors, err)
				continue
			}
			opts.Cluster.Host = hp.host
			opts.Cluster.Port = hp.port
		case "port":
			opts.Cluster.Port = int(mv.(int64))
		case "host", "net":
			opts.Cluster.Host = mv.(string)
		case "authorization":
			auth, err := parseAuthorization(tk, opts, errors, warnings)
			if err != nil {
				*errors = append(*errors, err)
				continue
			}
			if auth.users != nil {
				err := &configErr{tk, "Cluster authorization does not allow multiple users"}
				*errors = append(*errors, err)
				continue
			}
			if auth.token != _EMPTY_ {
				err := &configErr{tk, "Cluster authorization does not support tokens"}
				*errors = append(*errors, err)
				continue
			}
			if auth.callout != nil {
				err := &configErr{tk, "Cluster authorization does not support callouts"}
				*errors = append(*errors, err)
				continue
			}

			opts.Cluster.Username = auth.user
			opts.Cluster.Password = auth.pass
			opts.Cluster.AuthTimeout = auth.timeout

			if auth.defaultPermissions != nil {
				err := &configWarningErr{
					field: mk,
					configErr: configErr{
						token:  tk,
						reason: `setting "permissions" within cluster authorization block is deprecated`,
					},
				}
				*warnings = append(*warnings, err)

				// Do not set permissions if they were specified in top-level cluster block.
				if opts.Cluster.Permissions == nil {
					setClusterPermissions(&opts.Cluster, auth.defaultPermissions)
				}
			}
		case "routes":
			ra := mv.([]interface{})
			routes, errs := parseURLs(ra, "route", warnings)
			if errs != nil {
				*errors = append(*errors, errs...)
				continue
			}
			opts.Routes = routes
		case "tls":
			config, tlsopts, err := getTLSConfig(tk)
			if err != nil {
				*errors = append(*errors, err)
				continue
			}
			opts.Cluster.TLSConfig = config
			opts.Cluster.TLSTimeout = tlsopts.Timeout
			opts.Cluster.TLSMap = tlsopts.Map
			opts.Cluster.TLSPinnedCerts = tlsopts.PinnedCerts
			opts.Cluster.TLSCheckKnownURLs = tlsopts.TLSCheckKnownURLs
			opts.Cluster.tlsConfigOpts = tlsopts
		case "cluster_advertise", "advertise":
			opts.Cluster.Advertise = mv.(string)
		case "no_advertise":
			opts.Cluster.NoAdvertise = mv.(bool)
			trackExplicitVal(opts, &opts.inConfig, "Cluster.NoAdvertise", opts.Cluster.NoAdvertise)
		case "connect_retries":
			opts.Cluster.ConnectRetries = int(mv.(int64))
		case "permissions":
			perms, err := parseUserPermissions(mv, errors, warnings)
			if err != nil {
				*errors = append(*errors, err)
				continue
			}
			// Dynamic response permissions do not make sense here.
			if perms.Response != nil {
				err := &configErr{tk, "Cluster permissions do not support dynamic responses"}
				*errors = append(*errors, err)
				continue
			}
			// This will possibly override permissions that were define in auth block
			setClusterPermissions(&opts.Cluster, perms)
		case "pool_size":
			opts.Cluster.PoolSize = int(mv.(int64))
		case "accounts":
			opts.Cluster.PinnedAccounts, _ = parseStringArray("accounts", tk, &lt, mv, errors, warnings)
		case "compression":
			if err := parseCompression(&opts.Cluster.Compression, CompressionS2Fast, tk, mk, mv); err != nil {
				*errors = append(*errors, err)
				continue
			}
		default:
			if !tk.IsUsedVariable() {
				err := &unknownConfigFieldErr{
					field: mk,
					configErr: configErr{
						token: tk,
					},
				}
				*errors = append(*errors, err)
				continue
			}
		}
	}
	return nil
}

// The parameter `chosenModeForOn` indicates which compression mode to use
// when the user selects "on" (or enabled, true, etc..). This is because
// we may have different defaults depending on where the compression is used.
func parseCompression(c *CompressionOpts, chosenModeForOn string, tk token, mk string, mv interface{}) (retErr error) {
	var lt token
	defer convertPanicToError(&lt, &retErr)

	switch mv := mv.(type) {
	case string:
		// Do not validate here, it will be done in NewServer.
		c.Mode = mv
	case bool:
		if mv {
			c.Mode = chosenModeForOn
		} else {
			c.Mode = CompressionOff
		}
	case map[string]interface{}:
		for mk, mv := range mv {
			tk, mv = unwrapValue(mv, &lt)
			switch strings.ToLower(mk) {
			case "mode":
				c.Mode = mv.(string)
			case "rtt_thresholds", "thresholds", "rtts", "rtt":
				for _, iv := range mv.([]interface{}) {
					_, mv := unwrapValue(iv, &lt)
					dur, err := time.ParseDuration(mv.(string))
					if err != nil {
						return &configErr{tk, err.Error()}
					}
					c.RTTThresholds = append(c.RTTThresholds, dur)
				}
			default:
				if !tk.IsUsedVariable() {
					return &configErr{tk, fmt.Sprintf("unknown field %q", mk)}
				}
			}
		}
	default:
		return &configErr{tk, fmt.Sprintf("field %q should be a boolean or a structure, got %T", mk, mv)}
	}
	return nil
}

func parseURLs(a []interface{}, typ string, warnings *[]error) (urls []*url.URL, errors []error) {
	urls = make([]*url.URL, 0, len(a))
	var lt token
	defer convertPanicToErrorList(&lt, &errors)

	dd := make(map[string]bool)

	for _, u := range a {
		tk, u := unwrapValue(u, &lt)
		sURL := u.(string)
		if dd[sURL] {
			err := &configWarningErr{
				field: sURL,
				configErr: configErr{
					token:  tk,
					reason: fmt.Sprintf("Duplicate %s entry detected", typ),
				},
			}
			*warnings = append(*warnings, err)
			continue
		}
		dd[sURL] = true
		url, err := parseURL(sURL, typ)
		if err != nil {
			err := &configErr{tk, err.Error()}
			errors = append(errors, err)
			continue
		}
		urls = append(urls, url)
	}
	return urls, errors
}

func parseURL(u string, typ string) (*url.URL, error) {
	urlStr := strings.TrimSpace(u)
	url, err := url.Parse(urlStr)
	if err != nil {
		// Security note: if it's not well-formed but still reached us, then we're going to log as-is which might include password information here.
		// If the URL parses, we don't log the credentials ever, but if it doesn't even parse we don't have a sane way to redact.
		return nil, fmt.Errorf("error parsing %s url [%q]", typ, urlStr)
	}
	return url, nil
}

func parseGateway(v interface{}, o *Options, errors *[]error, warnings *[]error) error {
	var lt token
	defer convertPanicToErrorList(&lt, errors)

	tk, v := unwrapValue(v, &lt)
	gm, ok := v.(map[string]interface{})
	if !ok {
		return &configErr{tk, fmt.Sprintf("Expected gateway to be a map, got %T", v)}
	}
	for mk, mv := range gm {
		// Again, unwrap token value if line check is required.
		tk, mv = unwrapValue(mv, &lt)
		switch strings.ToLower(mk) {
		case "name":
			o.Gateway.Name = mv.(string)
		case "listen":
			hp, err := parseListen(mv)
			if err != nil {
				err := &configErr{tk, err.Error()}
				*errors = append(*errors, err)
				continue
			}
			o.Gateway.Host = hp.host
			o.Gateway.Port = hp.port
		case "port":
			o.Gateway.Port = int(mv.(int64))
		case "host", "net":
			o.Gateway.Host = mv.(string)
		case "authorization":
			auth, err := parseAuthorization(tk, o, errors, warnings)
			if err != nil {
				*errors = append(*errors, err)
				continue
			}
			if auth.users != nil {
				*errors = append(*errors, &configErr{tk, "Gateway authorization does not allow multiple users"})
				continue
			}
			if auth.token != _EMPTY_ {
				err := &configErr{tk, "Gateway authorization does not support tokens"}
				*errors = append(*errors, err)
				continue
			}
			if auth.callout != nil {
				err := &configErr{tk, "Gateway authorization does not support callouts"}
				*errors = append(*errors, err)
				continue
			}

			o.Gateway.Username = auth.user
			o.Gateway.Password = auth.pass
			o.Gateway.AuthTimeout = auth.timeout
		case "tls":
			config, tlsopts, err := getTLSConfig(tk)
			if err != nil {
				*errors = append(*errors, err)
				continue
			}
			o.Gateway.TLSConfig = config
			o.Gateway.TLSTimeout = tlsopts.Timeout
			o.Gateway.TLSMap = tlsopts.Map
			o.Gateway.TLSCheckKnownURLs = tlsopts.TLSCheckKnownURLs
			o.Gateway.TLSPinnedCerts = tlsopts.PinnedCerts
			o.Gateway.tlsConfigOpts = tlsopts
		case "advertise":
			o.Gateway.Advertise = mv.(string)
		case "connect_retries":
			o.Gateway.ConnectRetries = int(mv.(int64))
		case "gateways":
			gateways, err := parseGateways(mv, errors, warnings)
			if err != nil {
				return err
			}
			o.Gateway.Gateways = gateways
		case "reject_unknown", "reject_unknown_cluster":
			o.Gateway.RejectUnknown = mv.(bool)
		default:
			if !tk.IsUsedVariable() {
				err := &unknownConfigFieldErr{
					field: mk,
					configErr: configErr{
						token: tk,
					},
				}
				*errors = append(*errors, err)
				continue
			}
		}
	}
	return nil
}

var dynamicJSAccountLimits = JetStreamAccountLimits{-1, -1, -1, -1, -1, -1, -1, false}
var defaultJSAccountTiers = map[string]JetStreamAccountLimits{_EMPTY_: dynamicJSAccountLimits}

// Parses jetstream account limits for an account. Simple setup with boolen is allowed, and we will
// use dynamic account limits.
func parseJetStreamForAccount(v interface{}, acc *Account, errors *[]error, warnings *[]error) error {
	var lt token

	tk, v := unwrapValue(v, &lt)

	// Value here can be bool, or string "enabled" or a map.
	switch vv := v.(type) {
	case bool:
		if vv {
			acc.jsLimits = defaultJSAccountTiers
		}
	case string:
		switch strings.ToLower(vv) {
		case "enabled", "enable":
			acc.jsLimits = defaultJSAccountTiers
		case "disabled", "disable":
			acc.jsLimits = nil
		default:
			return &configErr{tk, fmt.Sprintf("Expected 'enabled' or 'disabled' for string value, got '%s'", vv)}
		}
	case map[string]interface{}:
		jsLimits := JetStreamAccountLimits{-1, -1, -1, -1, -1, -1, -1, false}
		for mk, mv := range vv {
			tk, mv = unwrapValue(mv, &lt)
			switch strings.ToLower(mk) {
			case "max_memory", "max_mem", "mem", "memory":
				vv, ok := mv.(int64)
				if !ok {
					return &configErr{tk, fmt.Sprintf("Expected a parseable size for %q, got %v", mk, mv)}
				}
				jsLimits.MaxMemory = vv
			case "max_store", "max_file", "max_disk", "store", "disk":
				vv, ok := mv.(int64)
				if !ok {
					return &configErr{tk, fmt.Sprintf("Expected a parseable size for %q, got %v", mk, mv)}
				}
				jsLimits.MaxStore = vv
			case "max_streams", "streams":
				vv, ok := mv.(int64)
				if !ok {
					return &configErr{tk, fmt.Sprintf("Expected a parseable size for %q, got %v", mk, mv)}
				}
				jsLimits.MaxStreams = int(vv)
			case "max_consumers", "consumers":
				vv, ok := mv.(int64)
				if !ok {
					return &configErr{tk, fmt.Sprintf("Expected a parseable size for %q, got %v", mk, mv)}
				}
				jsLimits.MaxConsumers = int(vv)
			case "max_bytes_required", "max_stream_bytes", "max_bytes":
				vv, ok := mv.(bool)
				if !ok {
					return &configErr{tk, fmt.Sprintf("Expected a parseable bool for %q, got %v", mk, mv)}
				}
				jsLimits.MaxBytesRequired = vv
			case "mem_max_stream_bytes", "memory_max_stream_bytes":
				vv, ok := mv.(int64)
				if !ok {
					return &configErr{tk, fmt.Sprintf("Expected a parseable size for %q, got %v", mk, mv)}
				}
				jsLimits.MemoryMaxStreamBytes = vv
			case "disk_max_stream_bytes", "store_max_stream_bytes":
				vv, ok := mv.(int64)
				if !ok {
					return &configErr{tk, fmt.Sprintf("Expected a parseable size for %q, got %v", mk, mv)}
				}
				jsLimits.StoreMaxStreamBytes = vv
			case "max_ack_pending":
				vv, ok := mv.(int64)
				if !ok {
					return &configErr{tk, fmt.Sprintf("Expected a parseable size for %q, got %v", mk, mv)}
				}
				jsLimits.MaxAckPending = int(vv)
			default:
				if !tk.IsUsedVariable() {
					err := &unknownConfigFieldErr{
						field: mk,
						configErr: configErr{
							token: tk,
						},
					}
					*errors = append(*errors, err)
					continue
				}
			}
		}
		acc.jsLimits = map[string]JetStreamAccountLimits{_EMPTY_: jsLimits}
	default:
		return &configErr{tk, fmt.Sprintf("Expected map, bool or string to define JetStream, got %T", v)}
	}
	return nil
}

// takes in a storage size as either an int or a string and returns an int64 value based on the input.
func getStorageSize(v interface{}) (int64, error) {
	_, ok := v.(int64)
	if ok {
		return v.(int64), nil
	}

	s, ok := v.(string)
	if !ok {
		return 0, fmt.Errorf("must be int64 or string")
	}

	if s == _EMPTY_ {
		return 0, nil
	}

	suffix := s[len(s)-1:]
	prefix := s[:len(s)-1]
	num, err := strconv.ParseInt(prefix, 10, 64)
	if err != nil {
		return 0, err
	}

	suffixMap := map[string]int64{"K": 10, "M": 20, "G": 30, "T": 40}

	mult, ok := suffixMap[suffix]
	if !ok {
		return 0, fmt.Errorf("sizes defined as strings must end in K, M, G, T")
	}
	num *= 1 << mult

	return num, nil
}

// Parse enablement of jetstream for a server.
func parseJetStreamLimits(v interface{}, opts *Options, errors *[]error, warnings *[]error) error {
	var lt token
	tk, v := unwrapValue(v, &lt)

	lim := JSLimitOpts{}

	vv, ok := v.(map[string]interface{})
	if !ok {
		return &configErr{tk, fmt.Sprintf("Expected a map to define JetStreamLimits, got %T", v)}
	}
	for mk, mv := range vv {
		tk, mv = unwrapValue(mv, &lt)
		switch strings.ToLower(mk) {
		case "max_ack_pending":
			lim.MaxAckPending = int(mv.(int64))
		case "max_ha_assets":
			lim.MaxHAAssets = int(mv.(int64))
		case "max_request_batch":
			lim.MaxRequestBatch = int(mv.(int64))
		case "duplicate_window":
			var err error
			lim.Duplicates, err = time.ParseDuration(mv.(string))
			if err != nil {
				*errors = append(*errors, err)
			}
		default:
			if !tk.IsUsedVariable() {
				err := &unknownConfigFieldErr{
					field: mk,
					configErr: configErr{
						token: tk,
					},
				}
				*errors = append(*errors, err)
				continue
			}
		}
	}
	opts.JetStreamLimits = lim
	return nil
}

// Parse enablement of jetstream for a server.
func parseJetStream(v interface{}, opts *Options, errors *[]error, warnings *[]error) error {
	var lt token

	tk, v := unwrapValue(v, &lt)

	// Value here can be bool, or string "enabled" or a map.
	switch vv := v.(type) {
	case bool:
		opts.JetStream = v.(bool)
	case string:
		switch strings.ToLower(vv) {
		case "enabled", "enable":
			opts.JetStream = true
		case "disabled", "disable":
			opts.JetStream = false
		default:
			return &configErr{tk, fmt.Sprintf("Expected 'enabled' or 'disabled' for string value, got '%s'", vv)}
		}
	case map[string]interface{}:
		doEnable := true
		for mk, mv := range vv {
			tk, mv = unwrapValue(mv, &lt)
			switch strings.ToLower(mk) {
			case "store", "store_dir", "storedir":
				// StoreDir can be set at the top level as well so have to prevent ambiguous declarations.
				if opts.StoreDir != _EMPTY_ {
					return &configErr{tk, "Duplicate 'store_dir' configuration"}
				}
				opts.StoreDir = mv.(string)
			case "max_memory_store", "max_mem_store", "max_mem":
				s, err := getStorageSize(mv)
				if err != nil {
					return &configErr{tk, fmt.Sprintf("max_mem_store %s", err)}
				}
				opts.JetStreamMaxMemory = s
				opts.maxMemSet = true
			case "max_file_store", "max_file":
				s, err := getStorageSize(mv)
				if err != nil {
					return &configErr{tk, fmt.Sprintf("max_file_store %s", err)}
				}
				opts.JetStreamMaxStore = s
				opts.maxStoreSet = true
			case "domain":
				opts.JetStreamDomain = mv.(string)
			case "enable", "enabled":
				doEnable = mv.(bool)
			case "key", "ek", "encryption_key":
				opts.JetStreamKey = mv.(string)
			case "prev_key", "prev_ek", "prev_encryption_key":
				opts.JetStreamOldKey = mv.(string)
			case "cipher":
				switch strings.ToLower(mv.(string)) {
				case "chacha", "chachapoly":
					opts.JetStreamCipher = ChaCha
				case "aes":
					opts.JetStreamCipher = AES
				default:
					return &configErr{tk, fmt.Sprintf("Unknown cipher type: %q", mv)}
				}
			case "extension_hint":
				opts.JetStreamExtHint = mv.(string)
			case "limits":
				if err := parseJetStreamLimits(tk, opts, errors, warnings); err != nil {
					return err
				}
			case "unique_tag":
				opts.JetStreamUniqueTag = strings.ToLower(strings.TrimSpace(mv.(string)))
			case "max_outstanding_catchup":
				s, err := getStorageSize(mv)
				if err != nil {
					return &configErr{tk, fmt.Sprintf("%s %s", strings.ToLower(mk), err)}
				}
				opts.JetStreamMaxCatchup = s
			default:
				if !tk.IsUsedVariable() {
					err := &unknownConfigFieldErr{
						field: mk,
						configErr: configErr{
							token: tk,
						},
					}
					*errors = append(*errors, err)
					continue
				}
			}
		}
		opts.JetStream = doEnable
	default:
		return &configErr{tk, fmt.Sprintf("Expected map, bool or string to define JetStream, got %T", v)}
	}

	return nil
}

// parseLeafNodes will parse the leaf node config.
func parseLeafNodes(v interface{}, opts *Options, errors *[]error, warnings *[]error) error {
	var lt token
	defer convertPanicToErrorList(&lt, errors)

	tk, v := unwrapValue(v, &lt)
	cm, ok := v.(map[string]interface{})
	if !ok {
		return &configErr{tk, fmt.Sprintf("Expected map to define a leafnode, got %T", v)}
	}

	for mk, mv := range cm {
		// Again, unwrap token value if line check is required.
		tk, mv = unwrapValue(mv, &lt)
		switch strings.ToLower(mk) {
		case "listen":
			hp, err := parseListen(mv)
			if err != nil {
				err := &configErr{tk, err.Error()}
				*errors = append(*errors, err)
				continue
			}
			opts.LeafNode.Host = hp.host
			opts.LeafNode.Port = hp.port
		case "port":
			opts.LeafNode.Port = int(mv.(int64))
		case "host", "net":
			opts.LeafNode.Host = mv.(string)
		case "authorization":
			auth, err := parseLeafAuthorization(tk, errors, warnings)
			if err != nil {
				*errors = append(*errors, err)
				continue
			}
			opts.LeafNode.Username = auth.user
			opts.LeafNode.Password = auth.pass
			opts.LeafNode.AuthTimeout = auth.timeout
			opts.LeafNode.Account = auth.acc
			opts.LeafNode.Users = auth.users
			// Validate user info config for leafnode authorization
			if err := validateLeafNodeAuthOptions(opts); err != nil {
				*errors = append(*errors, &configErr{tk, err.Error()})
				continue
			}
		case "remotes":
			// Parse the remote options here.
			remotes, err := parseRemoteLeafNodes(tk, errors, warnings)
			if err != nil {
				*errors = append(*errors, err)
				continue
			}
			opts.LeafNode.Remotes = remotes
		case "reconnect", "reconnect_delay", "reconnect_interval":
			opts.LeafNode.ReconnectInterval = time.Duration(int(mv.(int64))) * time.Second
		case "tls":
			tc, err := parseTLS(tk, true)
			if err != nil {
				*errors = append(*errors, err)
				continue
			}
			if opts.LeafNode.TLSConfig, err = GenTLSConfig(tc); err != nil {
				err := &configErr{tk, err.Error()}
				*errors = append(*errors, err)
				continue
			}
			opts.LeafNode.TLSTimeout = tc.Timeout
			opts.LeafNode.TLSMap = tc.Map
			opts.LeafNode.TLSPinnedCerts = tc.PinnedCerts
			opts.LeafNode.TLSHandshakeFirst = tc.HandshakeFirst
			opts.LeafNode.tlsConfigOpts = tc
		case "leafnode_advertise", "advertise":
			opts.LeafNode.Advertise = mv.(string)
		case "no_advertise":
			opts.LeafNode.NoAdvertise = mv.(bool)
			trackExplicitVal(opts, &opts.inConfig, "LeafNode.NoAdvertise", opts.LeafNode.NoAdvertise)
		case "min_version", "minimum_version":
			version := mv.(string)
			if err := checkLeafMinVersionConfig(version); err != nil {
				err = &configErr{tk, err.Error()}
				*errors = append(*errors, err)
				continue
			}
			opts.LeafNode.MinVersion = version
		case "compression":
			if err := parseCompression(&opts.LeafNode.Compression, CompressionS2Auto, tk, mk, mv); err != nil {
				*errors = append(*errors, err)
				continue
			}
		default:
			if !tk.IsUsedVariable() {
				err := &unknownConfigFieldErr{
					field: mk,
					configErr: configErr{
						token: tk,
					},
				}
				*errors = append(*errors, err)
				continue
			}
		}
	}
	return nil
}

// This is the authorization parser adapter for the leafnode's
// authorization config.
func parseLeafAuthorization(v interface{}, errors *[]error, warnings *[]error) (*authorization, error) {
	var (
		am   map[string]interface{}
		tk   token
		lt   token
		auth = &authorization{}
	)
	defer convertPanicToErrorList(&lt, errors)

	_, v = unwrapValue(v, &lt)
	am = v.(map[string]interface{})
	for mk, mv := range am {
		tk, mv = unwrapValue(mv, &lt)
		switch strings.ToLower(mk) {
		case "user", "username":
			auth.user = mv.(string)
		case "pass", "password":
			auth.pass = mv.(string)
		case "timeout":
			at := float64(1)
			switch mv := mv.(type) {
			case int64:
				at = float64(mv)
			case float64:
				at = mv
			}
			auth.timeout = at
		case "users":
			users, err := parseLeafUsers(tk, errors, warnings)
			if err != nil {
				*errors = append(*errors, err)
				continue
			}
			auth.users = users
		case "account":
			auth.acc = mv.(string)
		default:
			if !tk.IsUsedVariable() {
				err := &unknownConfigFieldErr{
					field: mk,
					configErr: configErr{
						token: tk,
					},
				}
				*errors = append(*errors, err)
			}
			continue
		}
	}
	return auth, nil
}

// This is a trimmed down version of parseUsers that is adapted
// for the users possibly defined in the authorization{} section
// of leafnodes {}.
func parseLeafUsers(mv interface{}, errors *[]error, warnings *[]error) ([]*User, error) {
	var (
		tk    token
		lt    token
		users = []*User{}
	)
	defer convertPanicToErrorList(&lt, errors)

	tk, mv = unwrapValue(mv, &lt)
	// Make sure we have an array
	uv, ok := mv.([]interface{})
	if !ok {
		return nil, &configErr{tk, fmt.Sprintf("Expected users field to be an array, got %v", mv)}
	}
	for _, u := range uv {
		tk, u = unwrapValue(u, &lt)
		// Check its a map/struct
		um, ok := u.(map[string]interface{})
		if !ok {
			err := &configErr{tk, fmt.Sprintf("Expected user entry to be a map/struct, got %v", u)}
			*errors = append(*errors, err)
			continue
		}
		user := &User{}
		for k, v := range um {
			tk, v = unwrapValue(v, &lt)
			switch strings.ToLower(k) {
			case "user", "username":
				user.Username = v.(string)
			case "pass", "password":
				user.Password = v.(string)
			case "account":
				// We really want to save just the account name here, but
				// the User object is *Account. So we create an account object
				// but it won't be registered anywhere. The server will just
				// use opts.LeafNode.Users[].Account.Name. Alternatively
				// we need to create internal objects to store u/p and account
				// name and have a server structure to hold that.
				user.Account = NewAccount(v.(string))
			default:
				if !tk.IsUsedVariable() {
					err := &unknownConfigFieldErr{
						field: k,
						configErr: configErr{
							token: tk,
						},
					}
					*errors = append(*errors, err)
					continue
				}
			}
		}
		users = append(users, user)
	}
	return users, nil
}

func parseRemoteLeafNodes(v interface{}, errors *[]error, warnings *[]error) ([]*RemoteLeafOpts, error) {
	var lt token
	defer convertPanicToErrorList(&lt, errors)
	tk, v := unwrapValue(v, &lt)
	ra, ok := v.([]interface{})
	if !ok {
		return nil, &configErr{tk, fmt.Sprintf("Expected remotes field to be an array, got %T", v)}
	}
	remotes := make([]*RemoteLeafOpts, 0, len(ra))
	for _, r := range ra {
		tk, r = unwrapValue(r, &lt)
		// Check its a map/struct
		rm, ok := r.(map[string]interface{})
		if !ok {
			*errors = append(*errors, &configErr{tk, fmt.Sprintf("Expected remote leafnode entry to be a map/struct, got %v", r)})
			continue
		}
		remote := &RemoteLeafOpts{}
		for k, v := range rm {
			tk, v = unwrapValue(v, &lt)
			switch strings.ToLower(k) {
			case "no_randomize", "dont_randomize":
				remote.NoRandomize = v.(bool)
			case "url", "urls":
				switch v := v.(type) {
				case []interface{}, []string:
					urls, errs := parseURLs(v.([]interface{}), "leafnode", warnings)
					if errs != nil {
						*errors = append(*errors, errs...)
						continue
					}
					remote.URLs = urls
				case string:
					url, err := parseURL(v, "leafnode")
					if err != nil {
						*errors = append(*errors, &configErr{tk, err.Error()})
						continue
					}
					remote.URLs = append(remote.URLs, url)
				default:
					*errors = append(*errors, &configErr{tk, fmt.Sprintf("Expected remote leafnode url to be an array or string, got %v", v)})
					continue
				}
			case "account", "local":
				remote.LocalAccount = v.(string)
			case "creds", "credentials":
				p, err := expandPath(v.(string))
				if err != nil {
					*errors = append(*errors, &configErr{tk, err.Error()})
					continue
				}
				remote.Credentials = p
			case "tls":
				tc, err := parseTLS(tk, true)
				if err != nil {
					*errors = append(*errors, err)
					continue
				}
				if remote.TLSConfig, err = GenTLSConfig(tc); err != nil {
					*errors = append(*errors, &configErr{tk, err.Error()})
					continue
				}
				// If ca_file is defined, GenTLSConfig() sets TLSConfig.ClientCAs.
				// Set RootCAs since this tls.Config is used when soliciting
				// a connection (therefore behaves as a client).
				remote.TLSConfig.RootCAs = remote.TLSConfig.ClientCAs
				if tc.Timeout > 0 {
					remote.TLSTimeout = tc.Timeout
				} else {
					remote.TLSTimeout = float64(DEFAULT_LEAF_TLS_TIMEOUT) / float64(time.Second)
				}
				remote.TLSHandshakeFirst = tc.HandshakeFirst
				remote.tlsConfigOpts = tc
			case "hub":
				remote.Hub = v.(bool)
			case "deny_imports", "deny_import":
				subjects, err := parsePermSubjects(tk, errors, warnings)
				if err != nil {
					*errors = append(*errors, err)
					continue
				}
				remote.DenyImports = subjects
			case "deny_exports", "deny_export":
				subjects, err := parsePermSubjects(tk, errors, warnings)
				if err != nil {
					*errors = append(*errors, err)
					continue
				}
				remote.DenyExports = subjects
			case "ws_compress", "ws_compression", "websocket_compress", "websocket_compression":
				remote.Websocket.Compression = v.(bool)
			case "ws_no_masking", "websocket_no_masking":
				remote.Websocket.NoMasking = v.(bool)
			case "jetstream_cluster_migrate", "js_cluster_migrate":
				remote.JetStreamClusterMigrate = true
			case "compression":
				if err := parseCompression(&remote.Compression, CompressionS2Auto, tk, k, v); err != nil {
					*errors = append(*errors, err)
					continue
				}
			default:
				if !tk.IsUsedVariable() {
					err := &unknownConfigFieldErr{
						field: k,
						configErr: configErr{
							token: tk,
						},
					}
					*errors = append(*errors, err)
					continue
				}
			}
		}
		remotes = append(remotes, remote)
	}
	return remotes, nil
}

// Parse TLS and returns a TLSConfig and TLSTimeout.
// Used by cluster and gateway parsing.
func getTLSConfig(tk token) (*tls.Config, *TLSConfigOpts, error) {
	tc, err := parseTLS(tk, false)
	if err != nil {
		return nil, nil, err
	}
	config, err := GenTLSConfig(tc)
	if err != nil {
		err := &configErr{tk, err.Error()}
		return nil, nil, err
	}
	// For clusters/gateways, we will force strict verification. We also act
	// as both client and server, so will mirror the rootCA to the
	// clientCA pool.
	config.ClientAuth = tls.RequireAndVerifyClientCert
	config.RootCAs = config.ClientCAs
	return config, tc, nil
}

func parseGateways(v interface{}, errors *[]error, warnings *[]error) ([]*RemoteGatewayOpts, error) {
	var lt token
	defer convertPanicToErrorList(&lt, errors)

	tk, v := unwrapValue(v, &lt)
	// Make sure we have an array
	ga, ok := v.([]interface{})
	if !ok {
		return nil, &configErr{tk, fmt.Sprintf("Expected gateways field to be an array, got %T", v)}
	}
	gateways := []*RemoteGatewayOpts{}
	for _, g := range ga {
		tk, g = unwrapValue(g, &lt)
		// Check its a map/struct
		gm, ok := g.(map[string]interface{})
		if !ok {
			*errors = append(*errors, &configErr{tk, fmt.Sprintf("Expected gateway entry to be a map/struct, got %v", g)})
			continue
		}
		gateway := &RemoteGatewayOpts{}
		for k, v := range gm {
			tk, v = unwrapValue(v, &lt)
			switch strings.ToLower(k) {
			case "name":
				gateway.Name = v.(string)
			case "tls":
				tls, tlsopts, err := getTLSConfig(tk)
				if err != nil {
					*errors = append(*errors, err)
					continue
				}
				gateway.TLSConfig = tls
				gateway.TLSTimeout = tlsopts.Timeout
				gateway.tlsConfigOpts = tlsopts
			case "url":
				url, err := parseURL(v.(string), "gateway")
				if err != nil {
					*errors = append(*errors, &configErr{tk, err.Error()})
					continue
				}
				gateway.URLs = append(gateway.URLs, url)
			case "urls":
				urls, errs := parseURLs(v.([]interface{}), "gateway", warnings)
				if errs != nil {
					*errors = append(*errors, errs...)
					continue
				}
				gateway.URLs = urls
			default:
				if !tk.IsUsedVariable() {
					err := &unknownConfigFieldErr{
						field: k,
						configErr: configErr{
							token: tk,
						},
					}
					*errors = append(*errors, err)
					continue
				}
			}
		}
		gateways = append(gateways, gateway)
	}
	return gateways, nil
}

// Sets cluster's permissions based on given pub/sub permissions,
// doing the appropriate translation.
func setClusterPermissions(opts *ClusterOpts, perms *Permissions) {
	// Import is whether or not we will send a SUB for interest to the other side.
	// Export is whether or not we will accept a SUB from the remote for a given subject.
	// Both only effect interest registration.
	// The parsing sets Import into Publish and Export into Subscribe, convert
	// accordingly.
	opts.Permissions = &RoutePermissions{
		Import: perms.Publish,
		Export: perms.Subscribe,
	}
}

// Temp structures to hold account import and export defintions since they need
// to be processed after being parsed.
type export struct {
	acc  *Account
	sub  string
	accs []string
	rt   ServiceRespType
	lat  *serviceLatency
	rthr time.Duration
	tPos uint
}

type importStream struct {
	acc *Account
	an  string
	sub string
	to  string
	pre string
}

type importService struct {
	acc   *Account
	an    string
	sub   string
	to    string
	share bool
}

// Checks if an account name is reserved.
func isReservedAccount(name string) bool {
	return name == globalAccountName
}

func parseAccountMapDest(v interface{}, tk token, errors *[]error, warnings *[]error) (*MapDest, *configErr) {
	// These should be maps.
	mv, ok := v.(map[string]interface{})
	if !ok {
		err := &configErr{tk, "Expected an entry for the mapping destination"}
		*errors = append(*errors, err)
		return nil, err
	}

	mdest := &MapDest{}
	var lt token
	var sw bool

	for k, v := range mv {
		tk, dmv := unwrapValue(v, &lt)
		switch strings.ToLower(k) {
		case "dest", "destination":
			mdest.Subject = dmv.(string)
		case "weight":
			switch vv := dmv.(type) {
			case string:
				ws := vv
				ws = strings.TrimSuffix(ws, "%")
				weight, err := strconv.Atoi(ws)
				if err != nil {
					err := &configErr{tk, fmt.Sprintf("Invalid weight %q for mapping destination", ws)}
					*errors = append(*errors, err)
					return nil, err
				}
				if weight > 100 || weight < 0 {
					err := &configErr{tk, fmt.Sprintf("Invalid weight %d for mapping destination", weight)}
					*errors = append(*errors, err)
					return nil, err
				}
				mdest.Weight = uint8(weight)
				sw = true
			case int64:
				weight := vv
				if weight > 100 || weight < 0 {
					err := &configErr{tk, fmt.Sprintf("Invalid weight %d for mapping destination", weight)}
					*errors = append(*errors, err)
					return nil, err
				}
				mdest.Weight = uint8(weight)
				sw = true
			default:
				err := &configErr{tk, fmt.Sprintf("Unknown entry type for weight of %v\n", vv)}
				*errors = append(*errors, err)
				return nil, err
			}
		case "cluster":
			mdest.Cluster = dmv.(string)
		default:
			err := &configErr{tk, fmt.Sprintf("Unknown field %q for mapping destination", k)}
			*errors = append(*errors, err)
			return nil, err
		}
	}

	if !sw {
		err := &configErr{tk, fmt.Sprintf("Missing weight for mapping destination %q", mdest.Subject)}
		*errors = append(*errors, err)
		return nil, err
	}

	return mdest, nil
}

// parseAccountMappings is called to parse account mappings.
func parseAccountMappings(v interface{}, acc *Account, errors *[]error, warnings *[]error) error {
	var lt token
	defer convertPanicToErrorList(&lt, errors)

	tk, v := unwrapValue(v, &lt)
	am := v.(map[string]interface{})
	for subj, mv := range am {
		if !IsValidSubject(subj) {
			err := &configErr{tk, fmt.Sprintf("Subject %q is not a valid subject", subj)}
			*errors = append(*errors, err)
			continue
		}
		tk, v := unwrapValue(mv, &lt)

		switch vv := v.(type) {
		case string:
			if err := acc.AddMapping(subj, v.(string)); err != nil {
				err := &configErr{tk, fmt.Sprintf("Error adding mapping for %q to %q : %v", subj, v.(string), err)}
				*errors = append(*errors, err)
				continue
			}
		case []interface{}:
			var mappings []*MapDest
			for _, mv := range v.([]interface{}) {
				tk, amv := unwrapValue(mv, &lt)
				mdest, err := parseAccountMapDest(amv, tk, errors, warnings)
				if err != nil {
					continue
				}
				mappings = append(mappings, mdest)
			}

			// Now add them in..
			if err := acc.AddWeightedMappings(subj, mappings...); err != nil {
				err := &configErr{tk, fmt.Sprintf("Error adding mapping for %q : %v", subj, err)}
				*errors = append(*errors, err)
				continue
			}
		case interface{}:
			tk, amv := unwrapValue(mv, &lt)
			mdest, err := parseAccountMapDest(amv, tk, errors, warnings)
			if err != nil {
				continue
			}
			// Now add it in..
			if err := acc.AddWeightedMappings(subj, mdest); err != nil {
				err := &configErr{tk, fmt.Sprintf("Error adding mapping for %q : %v", subj, err)}
				*errors = append(*errors, err)
				continue
			}
		default:
			err := &configErr{tk, fmt.Sprintf("Unknown type %T for mapping destination", vv)}
			*errors = append(*errors, err)
			continue
		}
	}

	return nil
}

// parseAccountLimits is called to parse account limits in a server config.
func parseAccountLimits(mv interface{}, acc *Account, errors *[]error, warnings *[]error) error {
	var lt token
	defer convertPanicToErrorList(&lt, errors)

	tk, v := unwrapValue(mv, &lt)
	am, ok := v.(map[string]interface{})
	if !ok {
		return &configErr{tk, fmt.Sprintf("Expected account limits to be a map/struct, got %+v", v)}
	}

	for k, v := range am {
		tk, mv = unwrapValue(v, &lt)
		switch strings.ToLower(k) {
		case "max_connections", "max_conn":
			acc.mconns = int32(mv.(int64))
		case "max_subscriptions", "max_subs":
			acc.msubs = int32(mv.(int64))
		case "max_payload", "max_pay":
			acc.mpay = int32(mv.(int64))
		case "max_leafnodes", "max_leafs":
			acc.mleafs = int32(mv.(int64))
		default:
			if !tk.IsUsedVariable() {
				err := &configErr{tk, fmt.Sprintf("Unknown field %q parsing account limits", k)}
				*errors = append(*errors, err)
			}
		}
	}

	return nil
}

// parseAccounts will parse the different accounts syntax.
func parseAccounts(v interface{}, opts *Options, errors *[]error, warnings *[]error) error {
	var (
		importStreams  []*importStream
		importServices []*importService
		exportStreams  []*export
		exportServices []*export
		lt             token
	)
	defer convertPanicToErrorList(&lt, errors)

	tk, v := unwrapValue(v, &lt)
	switch vv := v.(type) {
	// Simple array of account names.
	case []interface{}, []string:
		m := make(map[string]struct{}, len(v.([]interface{})))
		for _, n := range v.([]interface{}) {
			tk, name := unwrapValue(n, &lt)
			ns := name.(string)
			// Check for reserved names.
			if isReservedAccount(ns) {
				err := &configErr{tk, fmt.Sprintf("%q is a Reserved Account", ns)}
				*errors = append(*errors, err)
				continue
			}
			if _, ok := m[ns]; ok {
				err := &configErr{tk, fmt.Sprintf("Duplicate Account Entry: %s", ns)}
				*errors = append(*errors, err)
				continue
			}
			opts.Accounts = append(opts.Accounts, NewAccount(ns))
			m[ns] = struct{}{}
		}
	// More common map entry
	case map[string]interface{}:
		// Track users across accounts, must be unique across
		// accounts and nkeys vs users.
		// We also want to check for users that may have been added in
		// parseAuthorization{} if that happened first.
		uorn := setupUsersAndNKeysDuplicateCheckMap(opts)

		for aname, mv := range vv {
			tk, amv := unwrapValue(mv, &lt)

			// Skip referenced config vars within the account block.
			if tk.IsUsedVariable() {
				continue
			}

			// These should be maps.
			mv, ok := amv.(map[string]interface{})
			if !ok {
				err := &configErr{tk, "Expected map entries for accounts"}
				*errors = append(*errors, err)
				continue
			}
			if isReservedAccount(aname) {
				err := &configErr{tk, fmt.Sprintf("%q is a Reserved Account", aname)}
				*errors = append(*errors, err)
				continue
			}
			var (
				users   []*User
				nkeyUsr []*NkeyUser
				usersTk token
			)
			acc := NewAccount(aname)
			opts.Accounts = append(opts.Accounts, acc)

			for k, v := range mv {
				tk, mv := unwrapValue(v, &lt)
				switch strings.ToLower(k) {
				case "nkey":
					nk, ok := mv.(string)
					if !ok || !nkeys.IsValidPublicAccountKey(nk) {
						err := &configErr{tk, fmt.Sprintf("Not a valid public nkey for an account: %q", mv)}
						*errors = append(*errors, err)
						continue
					}
					acc.Nkey = nk
				case "imports":
					streams, services, err := parseAccountImports(tk, acc, errors, warnings)
					if err != nil {
						*errors = append(*errors, err)
						continue
					}
					importStreams = append(importStreams, streams...)
					importServices = append(importServices, services...)
				case "exports":
					streams, services, err := parseAccountExports(tk, acc, errors, warnings)
					if err != nil {
						*errors = append(*errors, err)
						continue
					}
					exportStreams = append(exportStreams, streams...)
					exportServices = append(exportServices, services...)
				case "jetstream":
					err := parseJetStreamForAccount(mv, acc, errors, warnings)
					if err != nil {
						*errors = append(*errors, err)
						continue
					}
				case "users":
					var err error
					usersTk = tk
					nkeyUsr, users, err = parseUsers(mv, opts, errors, warnings)
					if err != nil {
						*errors = append(*errors, err)
						continue
					}
				case "default_permissions":
					permissions, err := parseUserPermissions(tk, errors, warnings)
					if err != nil {
						*errors = append(*errors, err)
						continue
					}
					acc.defaultPerms = permissions
				case "mappings", "maps":
					err := parseAccountMappings(tk, acc, errors, warnings)
					if err != nil {
						*errors = append(*errors, err)
						continue
					}
				case "limits":
					err := parseAccountLimits(tk, acc, errors, warnings)
					if err != nil {
						*errors = append(*errors, err)
						continue
					}
				default:
					if !tk.IsUsedVariable() {
						err := &unknownConfigFieldErr{
							field: k,
							configErr: configErr{
								token: tk,
							},
						}
						*errors = append(*errors, err)
					}
				}
			}
			// Report error if there is an authorization{} block
			// with u/p or token and any user defined in accounts{}
			if len(nkeyUsr) > 0 || len(users) > 0 {
				if opts.Username != _EMPTY_ {
					err := &configErr{usersTk, "Can not have a single user/pass and accounts"}
					*errors = append(*errors, err)
					continue
				}
				if opts.Authorization != _EMPTY_ {
					err := &configErr{usersTk, "Can not have a token and accounts"}
					*errors = append(*errors, err)
					continue
				}
			}
			applyDefaultPermissions(users, nkeyUsr, acc.defaultPerms)
			for _, u := range nkeyUsr {
				if _, ok := uorn[u.Nkey]; ok {
					err := &configErr{usersTk, fmt.Sprintf("Duplicate nkey %q detected", u.Nkey)}
					*errors = append(*errors, err)
					continue
				}
				uorn[u.Nkey] = struct{}{}
				u.Account = acc
			}
			opts.Nkeys = append(opts.Nkeys, nkeyUsr...)
			for _, u := range users {
				if _, ok := uorn[u.Username]; ok {
					err := &configErr{usersTk, fmt.Sprintf("Duplicate user %q detected", u.Username)}
					*errors = append(*errors, err)
					continue
				}
				uorn[u.Username] = struct{}{}
				u.Account = acc
			}
			opts.Users = append(opts.Users, users...)
		}
	}
	lt = tk
	// Bail already if there are previous errors.
	if len(*errors) > 0 {
		return nil
	}

	// Parse Imports and Exports here after all accounts defined.
	// Do exports first since they need to be defined for imports to succeed
	// since we do permissions checks.

	// Create a lookup map for accounts lookups.
	am := make(map[string]*Account, len(opts.Accounts))
	for _, a := range opts.Accounts {
		am[a.Name] = a
	}
	// Do stream exports
	for _, stream := range exportStreams {
		// Make array of accounts if applicable.
		var accounts []*Account
		for _, an := range stream.accs {
			ta := am[an]
			if ta == nil {
				msg := fmt.Sprintf("%q account not defined for stream export", an)
				*errors = append(*errors, &configErr{tk, msg})
				continue
			}
			accounts = append(accounts, ta)
		}
		if err := stream.acc.addStreamExportWithAccountPos(stream.sub, accounts, stream.tPos); err != nil {
			msg := fmt.Sprintf("Error adding stream export %q: %v", stream.sub, err)
			*errors = append(*errors, &configErr{tk, msg})
			continue
		}
	}
	for _, service := range exportServices {
		// Make array of accounts if applicable.
		var accounts []*Account
		for _, an := range service.accs {
			ta := am[an]
			if ta == nil {
				msg := fmt.Sprintf("%q account not defined for service export", an)
				*errors = append(*errors, &configErr{tk, msg})
				continue
			}
			accounts = append(accounts, ta)
		}
		if err := service.acc.addServiceExportWithResponseAndAccountPos(service.sub, service.rt, accounts, service.tPos); err != nil {
			msg := fmt.Sprintf("Error adding service export %q: %v", service.sub, err)
			*errors = append(*errors, &configErr{tk, msg})
			continue
		}

		if service.rthr != 0 {
			// Response threshold was set in options.
			if err := service.acc.SetServiceExportResponseThreshold(service.sub, service.rthr); err != nil {
				msg := fmt.Sprintf("Error adding service export response threshold for %q: %v", service.sub, err)
				*errors = append(*errors, &configErr{tk, msg})
				continue
			}
		}

		if service.lat != nil {
			// System accounts are on be default so just make sure we have not opted out..
			if opts.NoSystemAccount {
				msg := fmt.Sprintf("Error adding service latency sampling for %q: %v", service.sub, ErrNoSysAccount.Error())
				*errors = append(*errors, &configErr{tk, msg})
				continue
			}

			if err := service.acc.TrackServiceExportWithSampling(service.sub, service.lat.subject, int(service.lat.sampling)); err != nil {
				msg := fmt.Sprintf("Error adding service latency sampling for %q on subject %q: %v", service.sub, service.lat.subject, err)
				*errors = append(*errors, &configErr{tk, msg})
				continue
			}
		}
	}
	for _, stream := range importStreams {
		ta := am[stream.an]
		if ta == nil {
			msg := fmt.Sprintf("%q account not defined for stream import", stream.an)
			*errors = append(*errors, &configErr{tk, msg})
			continue
		}
		if stream.pre != _EMPTY_ {
			if err := stream.acc.AddStreamImport(ta, stream.sub, stream.pre); err != nil {
				msg := fmt.Sprintf("Error adding stream import %q: %v", stream.sub, err)
				*errors = append(*errors, &configErr{tk, msg})
				continue
			}
		} else {
			if err := stream.acc.AddMappedStreamImport(ta, stream.sub, stream.to); err != nil {
				msg := fmt.Sprintf("Error adding stream import %q: %v", stream.sub, err)
				*errors = append(*errors, &configErr{tk, msg})
				continue
			}
		}
	}
	for _, service := range importServices {
		ta := am[service.an]
		if ta == nil {
			msg := fmt.Sprintf("%q account not defined for service import", service.an)
			*errors = append(*errors, &configErr{tk, msg})
			continue
		}
		if service.to == _EMPTY_ {
			service.to = service.sub
		}
		if err := service.acc.AddServiceImport(ta, service.to, service.sub); err != nil {
			msg := fmt.Sprintf("Error adding service import %q: %v", service.sub, err)
			*errors = append(*errors, &configErr{tk, msg})
			continue
		}
		if err := service.acc.SetServiceImportSharing(ta, service.sub, service.share); err != nil {
			msg := fmt.Sprintf("Error setting service import sharing %q: %v", service.sub, err)
			*errors = append(*errors, &configErr{tk, msg})
			continue
		}
	}

	return nil
}

// Parse the account exports
func parseAccountExports(v interface{}, acc *Account, errors, warnings *[]error) ([]*export, []*export, error) {
	var lt token
	defer convertPanicToErrorList(&lt, errors)

	// This should be an array of objects/maps.
	tk, v := unwrapValue(v, &lt)
	ims, ok := v.([]interface{})
	if !ok {
		return nil, nil, &configErr{tk, fmt.Sprintf("Exports should be an array, got %T", v)}
	}

	var services []*export
	var streams []*export

	for _, v := range ims {
		// Should have stream or service
		stream, service, err := parseExportStreamOrService(v, errors, warnings)
		if err != nil {
			*errors = append(*errors, err)
			continue
		}
		if service != nil {
			service.acc = acc
			services = append(services, service)
		}
		if stream != nil {
			stream.acc = acc
			streams = append(streams, stream)
		}
	}
	return streams, services, nil
}

// Parse the account imports
func parseAccountImports(v interface{}, acc *Account, errors, warnings *[]error) ([]*importStream, []*importService, error) {
	var lt token
	defer convertPanicToErrorList(&lt, errors)

	// This should be an array of objects/maps.
	tk, v := unwrapValue(v, &lt)
	ims, ok := v.([]interface{})
	if !ok {
		return nil, nil, &configErr{tk, fmt.Sprintf("Imports should be an array, got %T", v)}
	}

	var services []*importService
	var streams []*importStream
	svcSubjects := map[string]*importService{}

	for _, v := range ims {
		// Should have stream or service
		stream, service, err := parseImportStreamOrService(v, errors, warnings)
		if err != nil {
			*errors = append(*errors, err)
			continue
		}
		if service != nil {
			if dup := svcSubjects[service.to]; dup != nil {
				tk, _ := unwrapValue(v, &lt)
				err := &configErr{tk,
					fmt.Sprintf("Duplicate service import subject %q, previously used in import for account %q, subject %q",
						service.to, dup.an, dup.sub)}
				*errors = append(*errors, err)
				continue
			}
			svcSubjects[service.to] = service
			service.acc = acc
			services = append(services, service)
		}
		if stream != nil {
			stream.acc = acc
			streams = append(streams, stream)
		}
	}
	return streams, services, nil
}

// Helper to parse an embedded account description for imported services or streams.
func parseAccount(v map[string]interface{}, errors, warnings *[]error) (string, string, error) {
	var lt token
	defer convertPanicToErrorList(&lt, errors)

	var accountName, subject string
	for mk, mv := range v {
		tk, mv := unwrapValue(mv, &lt)
		switch strings.ToLower(mk) {
		case "account":
			accountName = mv.(string)
		case "subject":
			subject = mv.(string)
		default:
			if !tk.IsUsedVariable() {
				err := &unknownConfigFieldErr{
					field: mk,
					configErr: configErr{
						token: tk,
					},
				}
				*errors = append(*errors, err)
			}
		}
	}
	return accountName, subject, nil
}

// Parse an export stream or service.
// e.g.
// {stream: "public.>"} # No accounts means public.
// {stream: "synadia.private.>", accounts: [cncf, natsio]}
// {service: "pub.request"} # No accounts means public.
// {service: "pub.special.request", accounts: [nats.io]}
func parseExportStreamOrService(v interface{}, errors, warnings *[]error) (*export, *export, error) {
	var (
		curStream  *export
		curService *export
		accounts   []string
		rt         ServiceRespType
		rtSeen     bool
		rtToken    token
		lat        *serviceLatency
		threshSeen bool
		thresh     time.Duration
		latToken   token
		lt         token
		accTokPos  uint
	)
	defer convertPanicToErrorList(&lt, errors)

	tk, v := unwrapValue(v, &lt)
	vv, ok := v.(map[string]interface{})
	if !ok {
		return nil, nil, &configErr{tk, fmt.Sprintf("Export Items should be a map with type entry, got %T", v)}
	}
	for mk, mv := range vv {
		tk, mv := unwrapValue(mv, &lt)
		switch strings.ToLower(mk) {
		case "stream":
			if curService != nil {
				err := &configErr{tk, fmt.Sprintf("Detected stream %q but already saw a service", mv)}
				*errors = append(*errors, err)
				continue
			}
			if rtToken != nil {
				err := &configErr{rtToken, "Detected response directive on non-service"}
				*errors = append(*errors, err)
				continue
			}
			if latToken != nil {
				err := &configErr{latToken, "Detected latency directive on non-service"}
				*errors = append(*errors, err)
				continue
			}
			mvs, ok := mv.(string)
			if !ok {
				err := &configErr{tk, fmt.Sprintf("Expected stream name to be string, got %T", mv)}
				*errors = append(*errors, err)
				continue
			}
			curStream = &export{sub: mvs}
			if accounts != nil {
				curStream.accs = accounts
			}
		case "service":
			if curStream != nil {
				err := &configErr{tk, fmt.Sprintf("Detected service %q but already saw a stream", mv)}
				*errors = append(*errors, err)
				continue
			}
			mvs, ok := mv.(string)
			if !ok {
				err := &configErr{tk, fmt.Sprintf("Expected service name to be string, got %T", mv)}
				*errors = append(*errors, err)
				continue
			}
			curService = &export{sub: mvs}
			if accounts != nil {
				curService.accs = accounts
			}
			if rtSeen {
				curService.rt = rt
			}
			if lat != nil {
				curService.lat = lat
			}
			if threshSeen {
				curService.rthr = thresh
			}
		case "response", "response_type":
			if rtSeen {
				err := &configErr{tk, "Duplicate response type definition"}
				*errors = append(*errors, err)
				continue
			}
			rtSeen = true
			rtToken = tk
			mvs, ok := mv.(string)
			if !ok {
				err := &configErr{tk, fmt.Sprintf("Expected response type to be string, got %T", mv)}
				*errors = append(*errors, err)
				continue
			}
			switch strings.ToLower(mvs) {
			case "single", "singleton":
				rt = Singleton
			case "stream":
				rt = Streamed
			case "chunk", "chunked":
				rt = Chunked
			default:
				err := &configErr{tk, fmt.Sprintf("Unknown response type: %q", mvs)}
				*errors = append(*errors, err)
				continue
			}
			if curService != nil {
				curService.rt = rt
			}
			if curStream != nil {
				err := &configErr{tk, "Detected response directive on non-service"}
				*errors = append(*errors, err)
			}
		case "threshold", "response_threshold", "response_max_time", "response_time":
			if threshSeen {
				err := &configErr{tk, "Duplicate response threshold detected"}
				*errors = append(*errors, err)
				continue
			}
			threshSeen = true
			mvs, ok := mv.(string)
			if !ok {
				err := &configErr{tk, fmt.Sprintf("Expected response threshold to be a parseable time duration, got %T", mv)}
				*errors = append(*errors, err)
				continue
			}
			var err error
			thresh, err = time.ParseDuration(mvs)
			if err != nil {
				err := &configErr{tk, fmt.Sprintf("Expected response threshold to be a parseable time duration, got %q", mvs)}
				*errors = append(*errors, err)
				continue
			}
			if curService != nil {
				curService.rthr = thresh
			}
			if curStream != nil {
				err := &configErr{tk, "Detected response directive on non-service"}
				*errors = append(*errors, err)
			}
		case "accounts":
			for _, iv := range mv.([]interface{}) {
				_, mv := unwrapValue(iv, &lt)
				accounts = append(accounts, mv.(string))
			}
			if curStream != nil {
				curStream.accs = accounts
			} else if curService != nil {
				curService.accs = accounts
			}
		case "latency":
			latToken = tk
			var err error
			lat, err = parseServiceLatency(tk, mv)
			if err != nil {
				*errors = append(*errors, err)
				continue
			}
			if curStream != nil {
				err = &configErr{tk, "Detected latency directive on non-service"}
				*errors = append(*errors, err)
				continue
			}
			if curService != nil {
				curService.lat = lat
			}
		case "account_token_position":
			accTokPos = uint(mv.(int64))
		default:
			if !tk.IsUsedVariable() {
				err := &unknownConfigFieldErr{
					field: mk,
					configErr: configErr{
						token: tk,
					},
				}
				*errors = append(*errors, err)
			}
		}
	}
	if curStream != nil {
		curStream.tPos = accTokPos
	}
	if curService != nil {
		curService.tPos = accTokPos
	}
	return curStream, curService, nil
}

// parseServiceLatency returns a latency config block.
func parseServiceLatency(root token, v interface{}) (l *serviceLatency, retErr error) {
	var lt token
	defer convertPanicToError(&lt, &retErr)

	if subject, ok := v.(string); ok {
		return &serviceLatency{
			subject:  subject,
			sampling: DEFAULT_SERVICE_LATENCY_SAMPLING,
		}, nil
	}

	latency, ok := v.(map[string]interface{})
	if !ok {
		return nil, &configErr{token: root,
			reason: fmt.Sprintf("Expected latency entry to be a map/struct or string, got %T", v)}
	}

	sl := serviceLatency{
		sampling: DEFAULT_SERVICE_LATENCY_SAMPLING,
	}

	// Read sampling value.
	if v, ok := latency["sampling"]; ok {
		tk, v := unwrapValue(v, &lt)
		header := false
		var sample int64
		switch vv := v.(type) {
		case int64:
			// Sample is an int, like 50.
			sample = vv
		case string:
			// Sample is a string, like "50%".
			if strings.ToLower(strings.TrimSpace(vv)) == "headers" {
				header = true
				sample = 0
				break
			}
			s := strings.TrimSuffix(vv, "%")
			n, err := strconv.Atoi(s)
			if err != nil {
				return nil, &configErr{token: tk,
					reason: fmt.Sprintf("Failed to parse latency sample: %v", err)}
			}
			sample = int64(n)
		default:
			return nil, &configErr{token: tk,
				reason: fmt.Sprintf("Expected latency sample to be a string or map/struct, got %T", v)}
		}
		if !header {
			if sample < 1 || sample > 100 {
				return nil, &configErr{token: tk,
					reason: ErrBadSampling.Error()}
			}
		}

		sl.sampling = int8(sample)
	}

	// Read subject value.
	v, ok = latency["subject"]
	if !ok {
		return nil, &configErr{token: root,
			reason: "Latency subject required, but missing"}
	}

	tk, v := unwrapValue(v, &lt)
	subject, ok := v.(string)
	if !ok {
		return nil, &configErr{token: tk,
			reason: fmt.Sprintf("Expected latency subject to be a string, got %T", subject)}
	}
	sl.subject = subject

	return &sl, nil
}

// Parse an import stream or service.
// e.g.
// {stream: {account: "synadia", subject:"public.synadia"}, prefix: "imports.synadia"}
// {stream: {account: "synadia", subject:"synadia.private.*"}}
// {service: {account: "synadia", subject: "pub.special.request"}, to: "synadia.request"}
func parseImportStreamOrService(v interface{}, errors, warnings *[]error) (*importStream, *importService, error) {
	var (
		curStream  *importStream
		curService *importService
		pre, to    string
		share      bool
		lt         token
	)
	defer convertPanicToErrorList(&lt, errors)

	tk, mv := unwrapValue(v, &lt)
	vv, ok := mv.(map[string]interface{})
	if !ok {
		return nil, nil, &configErr{tk, fmt.Sprintf("Import Items should be a map with type entry, got %T", mv)}
	}
	for mk, mv := range vv {
		tk, mv := unwrapValue(mv, &lt)
		switch strings.ToLower(mk) {
		case "stream":
			if curService != nil {
				err := &configErr{tk, "Detected stream but already saw a service"}
				*errors = append(*errors, err)
				continue
			}
			ac, ok := mv.(map[string]interface{})
			if !ok {
				err := &configErr{tk, fmt.Sprintf("Stream entry should be an account map, got %T", mv)}
				*errors = append(*errors, err)
				continue
			}
			// Make sure this is a map with account and subject
			accountName, subject, err := parseAccount(ac, errors, warnings)
			if err != nil {
				*errors = append(*errors, err)
				continue
			}
			if accountName == _EMPTY_ || subject == _EMPTY_ {
				err := &configErr{tk, "Expect an account name and a subject"}
				*errors = append(*errors, err)
				continue
			}
			curStream = &importStream{an: accountName, sub: subject}
			if to != _EMPTY_ {
				curStream.to = to
			}
			if pre != _EMPTY_ {
				curStream.pre = pre
			}
		case "service":
			if curStream != nil {
				err := &configErr{tk, "Detected service but already saw a stream"}
				*errors = append(*errors, err)
				continue
			}
			ac, ok := mv.(map[string]interface{})
			if !ok {
				err := &configErr{tk, fmt.Sprintf("Service entry should be an account map, got %T", mv)}
				*errors = append(*errors, err)
				continue
			}
			// Make sure this is a map with account and subject
			accountName, subject, err := parseAccount(ac, errors, warnings)
			if err != nil {
				*errors = append(*errors, err)
				continue
			}
			if accountName == _EMPTY_ || subject == _EMPTY_ {
				err := &configErr{tk, "Expect an account name and a subject"}
				*errors = append(*errors, err)
				continue
			}
			curService = &importService{an: accountName, sub: subject}
			if to != _EMPTY_ {
				curService.to = to
			} else {
				curService.to = subject
			}
			curService.share = share
		case "prefix":
			pre = mv.(string)
			if curStream != nil {
				curStream.pre = pre
			}
		case "to":
			to = mv.(string)
			if curService != nil {
				curService.to = to
			}
			if curStream != nil {
				curStream.to = to
				if curStream.pre != _EMPTY_ {
					err := &configErr{tk, "Stream import can not have a 'prefix' and a 'to' property"}
					*errors = append(*errors, err)
					continue
				}
			}
		case "share":
			share = mv.(bool)
			if curService != nil {
				curService.share = share
			}
		default:
			if !tk.IsUsedVariable() {
				err := &unknownConfigFieldErr{
					field: mk,
					configErr: configErr{
						token: tk,
					},
				}
				*errors = append(*errors, err)
			}
		}

	}
	return curStream, curService, nil
}

// Apply permission defaults to users/nkeyuser that don't have their own.
func applyDefaultPermissions(users []*User, nkeys []*NkeyUser, defaultP *Permissions) {
	if defaultP == nil {
		return
	}
	for _, user := range users {
		if user.Permissions == nil {
			user.Permissions = defaultP
		}
	}
	for _, user := range nkeys {
		if user.Permissions == nil {
			user.Permissions = defaultP
		}
	}
}

// Helper function to parse Authorization configs.
func parseAuthorization(v interface{}, opts *Options, errors *[]error, warnings *[]error) (*authorization, error) {
	var (
		am   map[string]interface{}
		tk   token
		lt   token
		auth = &authorization{}
	)
	defer convertPanicToErrorList(&lt, errors)

	_, v = unwrapValue(v, &lt)
	am = v.(map[string]interface{})
	for mk, mv := range am {
		tk, mv = unwrapValue(mv, &lt)
		switch strings.ToLower(mk) {
		case "user", "username":
			auth.user = mv.(string)
		case "pass", "password":
			auth.pass = mv.(string)
		case "token":
			auth.token = mv.(string)
		case "timeout":
			at := float64(1)
			switch mv := mv.(type) {
			case int64:
				at = float64(mv)
			case float64:
				at = mv
			}
			auth.timeout = at
		case "users":
			nkeys, users, err := parseUsers(tk, opts, errors, warnings)
			if err != nil {
				*errors = append(*errors, err)
				continue
			}
			auth.users = users
			auth.nkeys = nkeys
		case "default_permission", "default_permissions", "permissions":
			permissions, err := parseUserPermissions(tk, errors, warnings)
			if err != nil {
				*errors = append(*errors, err)
				continue
			}
			auth.defaultPermissions = permissions
		case "auth_callout", "auth_hook":
			ac, err := parseAuthCallout(tk, errors, warnings)
			if err != nil {
				*errors = append(*errors, err)
				continue
			}
			auth.callout = ac
		default:
			if !tk.IsUsedVariable() {
				err := &unknownConfigFieldErr{
					field: mk,
					configErr: configErr{
						token: tk,
					},
				}
				*errors = append(*errors, err)
			}
			continue
		}

		applyDefaultPermissions(auth.users, auth.nkeys, auth.defaultPermissions)
	}
	return auth, nil
}

// Helper function to parse multiple users array with optional permissions.
func parseUsers(mv interface{}, opts *Options, errors *[]error, warnings *[]error) ([]*NkeyUser, []*User, error) {
	var (
		tk    token
		lt    token
		keys  []*NkeyUser
		users = []*User{}
	)
	defer convertPanicToErrorList(&lt, errors)
	tk, mv = unwrapValue(mv, &lt)

	// Make sure we have an array
	uv, ok := mv.([]interface{})
	if !ok {
		return nil, nil, &configErr{tk, fmt.Sprintf("Expected users field to be an array, got %v", mv)}
	}
	for _, u := range uv {
		tk, u = unwrapValue(u, &lt)

		// Check its a map/struct
		um, ok := u.(map[string]interface{})
		if !ok {
			err := &configErr{tk, fmt.Sprintf("Expected user entry to be a map/struct, got %v", u)}
			*errors = append(*errors, err)
			continue
		}

		var (
			user  = &User{}
			nkey  = &NkeyUser{}
			perms *Permissions
			err   error
		)
		for k, v := range um {
			// Also needs to unwrap first
			tk, v = unwrapValue(v, &lt)

			switch strings.ToLower(k) {
			case "nkey":
				nkey.Nkey = v.(string)
			case "user", "username":
				user.Username = v.(string)
			case "pass", "password":
				user.Password = v.(string)
			case "permission", "permissions", "authorization":
				perms, err = parseUserPermissions(tk, errors, warnings)
				if err != nil {
					*errors = append(*errors, err)
					continue
				}
			case "allowed_connection_types", "connection_types", "clients":
				cts := parseAllowedConnectionTypes(tk, &lt, v, errors, warnings)
				nkey.AllowedConnectionTypes = cts
				user.AllowedConnectionTypes = cts
			default:
				if !tk.IsUsedVariable() {
					err := &unknownConfigFieldErr{
						field: k,
						configErr: configErr{
							token: tk,
						},
					}
					*errors = append(*errors, err)
					continue
				}
			}
		}
		// Place perms if we have them.
		if perms != nil {
			// nkey takes precedent.
			if nkey.Nkey != _EMPTY_ {
				nkey.Permissions = perms
			} else {
				user.Permissions = perms
			}
		}

		// Check to make sure we have at least an nkey or username <password> defined.
		if nkey.Nkey == _EMPTY_ && user.Username == _EMPTY_ {
			return nil, nil, &configErr{tk, "User entry requires a user"}
		} else if nkey.Nkey != _EMPTY_ {
			// Make sure the nkey a proper public nkey for a user..
			if !nkeys.IsValidPublicUserKey(nkey.Nkey) {
				return nil, nil, &configErr{tk, "Not a valid public nkey for a user"}
			}
			// If we have user or password defined here that is an error.
			if user.Username != _EMPTY_ || user.Password != _EMPTY_ {
				return nil, nil, &configErr{tk, "Nkey users do not take usernames or passwords"}
			}
			keys = append(keys, nkey)
		} else {
			users = append(users, user)
		}
	}
	return keys, users, nil
}

func parseAllowedConnectionTypes(tk token, lt *token, mv interface{}, errors *[]error, warnings *[]error) map[string]struct{} {
	cts, err := parseStringArray("allowed connection types", tk, lt, mv, errors, warnings)
	// If error, it has already been added to the `errors` array, simply return
	if err != nil {
		return nil
	}
	m, err := convertAllowedConnectionTypes(cts)
	if err != nil {
		*errors = append(*errors, &configErr{tk, err.Error()})
	}
	return m
}

// Helper function to parse auth callouts.
func parseAuthCallout(mv interface{}, errors, warnings *[]error) (*AuthCallout, error) {
	var (
		tk token
		lt token
		ac = &AuthCallout{}
	)
	defer convertPanicToErrorList(&lt, errors)

	tk, mv = unwrapValue(mv, &lt)
	pm, ok := mv.(map[string]interface{})
	if !ok {
		return nil, &configErr{tk, fmt.Sprintf("Expected authorization callout to be a map/struct, got %+v", mv)}
	}
	for k, v := range pm {
		tk, mv = unwrapValue(v, &lt)

		switch strings.ToLower(k) {
		case "issuer":
			ac.Issuer = mv.(string)
			if !nkeys.IsValidPublicAccountKey(ac.Issuer) {
				return nil, &configErr{tk, fmt.Sprintf("Expected callout user to be a valid public account nkey, got %q", ac.Issuer)}
			}
		case "account", "acc":
			ac.Account = mv.(string)
		case "auth_users", "users":
			aua, ok := mv.([]interface{})
			if !ok {
				return nil, &configErr{tk, fmt.Sprintf("Expected auth_users field to be an array, got %T", v)}
			}
			for _, uv := range aua {
				_, uv = unwrapValue(uv, &lt)
				ac.AuthUsers = append(ac.AuthUsers, uv.(string))
			}
		case "xkey", "key":
			ac.XKey = mv.(string)
			if !nkeys.IsValidPublicCurveKey(ac.XKey) {
				return nil, &configErr{tk, fmt.Sprintf("Expected callout xkey to be a valid public xkey, got %q", ac.XKey)}
			}
		default:
			if !tk.IsUsedVariable() {
				err := &configErr{tk, fmt.Sprintf("Unknown field %q parsing authorization callout", k)}
				*errors = append(*errors, err)
			}
		}
	}
	// Make sure we have all defined. All fields are required.
	// If no account specified, selet $G.
	if ac.Account == _EMPTY_ {
		ac.Account = globalAccountName
	}
	if ac.Issuer == _EMPTY_ {
		return nil, &configErr{tk, "Authorization callouts require an issuer to be specified"}
	}
	if len(ac.AuthUsers) == 0 {
		return nil, &configErr{tk, "Authorization callouts require authorized users to be specified"}
	}
	return ac, nil
}

// Helper function to parse user/account permissions
func parseUserPermissions(mv interface{}, errors, warnings *[]error) (*Permissions, error) {
	var (
		tk token
		lt token
		p  = &Permissions{}
	)
	defer convertPanicToErrorList(&lt, errors)

	tk, mv = unwrapValue(mv, &lt)
	pm, ok := mv.(map[string]interface{})
	if !ok {
		return nil, &configErr{tk, fmt.Sprintf("Expected permissions to be a map/struct, got %+v", mv)}
	}
	for k, v := range pm {
		tk, mv = unwrapValue(v, &lt)

		switch strings.ToLower(k) {
		// For routes:
		// Import is Publish
		// Export is Subscribe
		case "pub", "publish", "import":
			perms, err := parseVariablePermissions(mv, errors, warnings)
			if err != nil {
				*errors = append(*errors, err)
				continue
			}
			p.Publish = perms
		case "sub", "subscribe", "export":
			perms, err := parseVariablePermissions(mv, errors, warnings)
			if err != nil {
				*errors = append(*errors, err)
				continue
			}
			p.Subscribe = perms
		case "publish_allow_responses", "allow_responses":
			rp := &ResponsePermission{
				MaxMsgs: DEFAULT_ALLOW_RESPONSE_MAX_MSGS,
				Expires: DEFAULT_ALLOW_RESPONSE_EXPIRATION,
			}
			// Try boolean first
			responses, ok := mv.(bool)
			if ok {
				if responses {
					p.Response = rp
				}
			} else {
				p.Response = parseAllowResponses(v, errors, warnings)
			}
			if p.Response != nil {
				if p.Publish == nil {
					p.Publish = &SubjectPermission{}
				}
				if p.Publish.Allow == nil {
					// We turn off the blanket allow statement.
					p.Publish.Allow = []string{}
				}
			}
		default:
			if !tk.IsUsedVariable() {
				err := &configErr{tk, fmt.Sprintf("Unknown field %q parsing permissions", k)}
				*errors = append(*errors, err)
			}
		}
	}
	return p, nil
}

// Top level parser for authorization configurations.
func parseVariablePermissions(v interface{}, errors, warnings *[]error) (*SubjectPermission, error) {
	switch vv := v.(type) {
	case map[string]interface{}:
		// New style with allow and/or deny properties.
		return parseSubjectPermission(vv, errors, warnings)
	default:
		// Old style
		return parseOldPermissionStyle(v, errors, warnings)
	}
}

// Helper function to parse subject singletons and/or arrays
func parsePermSubjects(v interface{}, errors, warnings *[]error) ([]string, error) {
	var lt token
	defer convertPanicToErrorList(&lt, errors)

	tk, v := unwrapValue(v, &lt)

	var subjects []string
	switch vv := v.(type) {
	case string:
		subjects = append(subjects, vv)
	case []string:
		subjects = vv
	case []interface{}:
		for _, i := range vv {
			tk, i := unwrapValue(i, &lt)

			subject, ok := i.(string)
			if !ok {
				return nil, &configErr{tk, "Subject in permissions array cannot be cast to string"}
			}
			subjects = append(subjects, subject)
		}
	default:
		return nil, &configErr{tk, fmt.Sprintf("Expected subject permissions to be a subject, or array of subjects, got %T", v)}
	}
	if err := checkPermSubjectArray(subjects); err != nil {
		return nil, &configErr{tk, err.Error()}
	}
	return subjects, nil
}

// Helper function to parse a ResponsePermission.
func parseAllowResponses(v interface{}, errors, warnings *[]error) *ResponsePermission {
	var lt token
	defer convertPanicToErrorList(&lt, errors)

	tk, v := unwrapValue(v, &lt)
	// Check if this is a map.
	pm, ok := v.(map[string]interface{})
	if !ok {
		err := &configErr{tk, "error parsing response permissions, expected a boolean or a map"}
		*errors = append(*errors, err)
		return nil
	}

	rp := &ResponsePermission{
		MaxMsgs: DEFAULT_ALLOW_RESPONSE_MAX_MSGS,
		Expires: DEFAULT_ALLOW_RESPONSE_EXPIRATION,
	}

	for k, v := range pm {
		tk, v = unwrapValue(v, &lt)
		switch strings.ToLower(k) {
		case "max", "max_msgs", "max_messages", "max_responses":
			max := int(v.(int64))
			// Negative values are accepted (mean infinite), and 0
			// means default value (set above).
			if max != 0 {
				rp.MaxMsgs = max
			}
		case "expires", "expiration", "ttl":
			wd, ok := v.(string)
			if ok {
				ttl, err := time.ParseDuration(wd)
				if err != nil {
					err := &configErr{tk, fmt.Sprintf("error parsing expires: %v", err)}
					*errors = append(*errors, err)
					return nil
				}
				// Negative values are accepted (mean infinite), and 0
				// means default value (set above).
				if ttl != 0 {
					rp.Expires = ttl
				}
			} else {
				err := &configErr{tk, "error parsing expires, not a duration string"}
				*errors = append(*errors, err)
				return nil
			}
		default:
			if !tk.IsUsedVariable() {
				err := &configErr{tk, fmt.Sprintf("Unknown field %q parsing permissions", k)}
				*errors = append(*errors, err)
			}
		}
	}
	return rp
}

// Helper function to parse old style authorization configs.
func parseOldPermissionStyle(v interface{}, errors, warnings *[]error) (*SubjectPermission, error) {
	subjects, err := parsePermSubjects(v, errors, warnings)
	if err != nil {
		return nil, err
	}
	return &SubjectPermission{Allow: subjects}, nil
}

// Helper function to parse new style authorization into a SubjectPermission with Allow and Deny.
func parseSubjectPermission(v interface{}, errors, warnings *[]error) (*SubjectPermission, error) {
	var lt token
	defer convertPanicToErrorList(&lt, errors)

	m := v.(map[string]interface{})
	if len(m) == 0 {
		return nil, nil
	}
	p := &SubjectPermission{}
	for k, v := range m {
		tk, _ := unwrapValue(v, &lt)
		switch strings.ToLower(k) {
		case "allow":
			subjects, err := parsePermSubjects(tk, errors, warnings)
			if err != nil {
				*errors = append(*errors, err)
				continue
			}
			p.Allow = subjects
		case "deny":
			subjects, err := parsePermSubjects(tk, errors, warnings)
			if err != nil {
				*errors = append(*errors, err)
				continue
			}
			p.Deny = subjects
		default:
			if !tk.IsUsedVariable() {
				err := &configErr{tk, fmt.Sprintf("Unknown field name %q parsing subject permissions, only 'allow' or 'deny' are permitted", k)}
				*errors = append(*errors, err)
			}
		}
	}
	return p, nil
}

// Helper function to validate permissions subjects.
func checkPermSubjectArray(sa []string) error {
	for _, s := range sa {
		if !IsValidSubject(s) {
			// Check here if this is a queue group qualified subject.
			elements := strings.Fields(s)
			if len(elements) != 2 {
				return fmt.Errorf("subject %q is not a valid subject", s)
			} else if !IsValidSubject(elements[0]) {
				return fmt.Errorf("subject %q is not a valid subject", elements[0])
			}
		}
	}
	return nil
}

// PrintTLSHelpAndDie prints TLS usage and exits.
func PrintTLSHelpAndDie() {
	fmt.Printf("%s", tlsUsage)
	for k := range cipherMap {
		fmt.Printf("    %s\n", k)
	}
	fmt.Printf("\nAvailable curve preferences include:\n")
	for k := range curvePreferenceMap {
		fmt.Printf("    %s\n", k)
	}
	if runtime.GOOS == "windows" {
		fmt.Printf("%s\n", certstore.Usage)
	}
	fmt.Printf("%s", certidp.OCSPPeerUsage)
	fmt.Printf("%s", OCSPResponseCacheUsage)
	os.Exit(0)
}

func parseCipher(cipherName string) (uint16, error) {
	cipher, exists := cipherMap[cipherName]
	if !exists {
		return 0, fmt.Errorf("unrecognized cipher %s", cipherName)
	}

	return cipher, nil
}

func parseCurvePreferences(curveName string) (tls.CurveID, error) {
	curve, exists := curvePreferenceMap[curveName]
	if !exists {
		return 0, fmt.Errorf("unrecognized curve preference %s", curveName)
	}
	return curve, nil
}

// Helper function to parse TLS configs.
func parseTLS(v interface{}, isClientCtx bool) (t *TLSConfigOpts, retErr error) {
	var (
		tlsm map[string]interface{}
		tc   = TLSConfigOpts{}
		lt   token
	)
	defer convertPanicToError(&lt, &retErr)

	_, v = unwrapValue(v, &lt)
	tlsm = v.(map[string]interface{})
	for mk, mv := range tlsm {
		tk, mv := unwrapValue(mv, &lt)
		switch strings.ToLower(mk) {
		case "cert_file":
			certFile, ok := mv.(string)
			if !ok {
				return nil, &configErr{tk, "error parsing tls config, expected 'cert_file' to be filename"}
			}
			tc.CertFile = certFile
		case "key_file":
			keyFile, ok := mv.(string)
			if !ok {
				return nil, &configErr{tk, "error parsing tls config, expected 'key_file' to be filename"}
			}
			tc.KeyFile = keyFile
		case "ca_file":
			caFile, ok := mv.(string)
			if !ok {
				return nil, &configErr{tk, "error parsing tls config, expected 'ca_file' to be filename"}
			}
			tc.CaFile = caFile
		case "insecure":
			insecure, ok := mv.(bool)
			if !ok {
				return nil, &configErr{tk, "error parsing tls config, expected 'insecure' to be a boolean"}
			}
			tc.Insecure = insecure
		case "verify":
			verify, ok := mv.(bool)
			if !ok {
				return nil, &configErr{tk, "error parsing tls config, expected 'verify' to be a boolean"}
			}
			tc.Verify = verify
		case "verify_and_map":
			verify, ok := mv.(bool)
			if !ok {
				return nil, &configErr{tk, "error parsing tls config, expected 'verify_and_map' to be a boolean"}
			}
			if verify {
				tc.Verify = verify
			}
			tc.Map = verify
		case "verify_cert_and_check_known_urls":
			verify, ok := mv.(bool)
			if !ok {
				return nil, &configErr{tk, "error parsing tls config, expected 'verify_cert_and_check_known_urls' to be a boolean"}
			}
			if verify && isClientCtx {
				return nil, &configErr{tk, "verify_cert_and_check_known_urls not supported in this context"}
			}
			if verify {
				tc.Verify = verify
			}
			tc.TLSCheckKnownURLs = verify
		case "cipher_suites":
			ra := mv.([]interface{})
			if len(ra) == 0 {
				return nil, &configErr{tk, "error parsing tls config, 'cipher_suites' cannot be empty"}
			}
			tc.Ciphers = make([]uint16, 0, len(ra))
			for _, r := range ra {
				tk, r := unwrapValue(r, &lt)
				cipher, err := parseCipher(r.(string))
				if err != nil {
					return nil, &configErr{tk, err.Error()}
				}
				tc.Ciphers = append(tc.Ciphers, cipher)
			}
		case "curve_preferences":
			ra := mv.([]interface{})
			if len(ra) == 0 {
				return nil, &configErr{tk, "error parsing tls config, 'curve_preferences' cannot be empty"}
			}
			tc.CurvePreferences = make([]tls.CurveID, 0, len(ra))
			for _, r := range ra {
				tk, r := unwrapValue(r, &lt)
				cps, err := parseCurvePreferences(r.(string))
				if err != nil {
					return nil, &configErr{tk, err.Error()}
				}
				tc.CurvePreferences = append(tc.CurvePreferences, cps)
			}
		case "timeout":
			at := float64(0)
			switch mv := mv.(type) {
			case int64:
				at = float64(mv)
			case float64:
				at = mv
			case string:
				d, err := time.ParseDuration(mv)
				if err != nil {
					return nil, &configErr{tk, fmt.Sprintf("error parsing tls config, 'timeout' %s", err)}
				}
				at = d.Seconds()
			default:
				return nil, &configErr{tk, "error parsing tls config, 'timeout' wrong type"}
			}
			tc.Timeout = at
		case "connection_rate_limit":
			at := int64(0)
			switch mv := mv.(type) {
			case int64:
				at = mv
			default:
				return nil, &configErr{tk, "error parsing tls config, 'connection_rate_limit' wrong type"}
			}
			tc.RateLimit = at
		case "pinned_certs":
			ra, ok := mv.([]interface{})
			if !ok {
				return nil, &configErr{tk, "error parsing tls config, expected 'pinned_certs' to be a list of hex-encoded sha256 of DER encoded SubjectPublicKeyInfo"}
			}
			if len(ra) != 0 {
				wl := PinnedCertSet{}
				re := regexp.MustCompile("^[A-Fa-f0-9]{64}$")
				for _, r := range ra {
					tk, r := unwrapValue(r, &lt)
					entry := strings.ToLower(r.(string))
					if !re.MatchString(entry) {
						return nil, &configErr{tk, fmt.Sprintf("error parsing tls config, 'pinned_certs' key %s does not look like hex-encoded sha256 of DER encoded SubjectPublicKeyInfo", entry)}
					}
					wl[entry] = struct{}{}
				}
				tc.PinnedCerts = wl
			}
		case "cert_store":
			certStore, ok := mv.(string)
			if !ok || certStore == _EMPTY_ {
				return nil, &configErr{tk, certstore.ErrBadCertStoreField.Error()}
			}
			certStoreType, err := certstore.ParseCertStore(certStore)
			if err != nil {
				return nil, &configErr{tk, err.Error()}
			}
			tc.CertStore = certStoreType
		case "cert_match_by":
			certMatchBy, ok := mv.(string)
			if !ok || certMatchBy == _EMPTY_ {
				return nil, &configErr{tk, certstore.ErrBadCertMatchByField.Error()}
			}
			certMatchByType, err := certstore.ParseCertMatchBy(certMatchBy)
			if err != nil {
				return nil, &configErr{tk, err.Error()}
			}
			tc.CertMatchBy = certMatchByType
		case "cert_match":
			certMatch, ok := mv.(string)
			if !ok || certMatch == _EMPTY_ {
				return nil, &configErr{tk, certstore.ErrBadCertMatchField.Error()}
			}
			tc.CertMatch = certMatch
		case "handshake_first", "first", "immediate":
			tc.HandshakeFirst = mv.(bool)
		case "ocsp_peer":
			switch vv := mv.(type) {
			case bool:
				pc := certidp.NewOCSPPeerConfig()
				if vv {
					// Set enabled
					pc.Verify = true
					tc.OCSPPeerConfig = pc
				} else {
					// Set disabled
					pc.Verify = false
					tc.OCSPPeerConfig = pc
				}
			case map[string]interface{}:
				pc, err := parseOCSPPeer(mv)
				if err != nil {
					return nil, &configErr{tk, err.Error()}
				}
				tc.OCSPPeerConfig = pc
			default:
				return nil, &configErr{tk, fmt.Sprintf("error parsing ocsp peer config: unsupported type %T", v)}
			}
		default:
			return nil, &configErr{tk, fmt.Sprintf("error parsing tls config, unknown field [%q]", mk)}
		}
	}

	// If cipher suites were not specified then use the defaults
	if tc.Ciphers == nil {
		tc.Ciphers = defaultCipherSuites()
	}

	// If curve preferences were not specified, then use the defaults
	if tc.CurvePreferences == nil {
		tc.CurvePreferences = defaultCurvePreferences()
	}

	return &tc, nil
}

func parseSimpleAuth(v interface{}, errors *[]error, warnings *[]error) *authorization {
	var (
		am   map[string]interface{}
		tk   token
		lt   token
		auth = &authorization{}
	)
	defer convertPanicToErrorList(&lt, errors)

	_, v = unwrapValue(v, &lt)
	am = v.(map[string]interface{})
	for mk, mv := range am {
		tk, mv = unwrapValue(mv, &lt)
		switch strings.ToLower(mk) {
		case "user", "username":
			auth.user = mv.(string)
		case "pass", "password":
			auth.pass = mv.(string)
		case "token":
			auth.token = mv.(string)
		case "timeout":
			at := float64(1)
			switch mv := mv.(type) {
			case int64:
				at = float64(mv)
			case float64:
				at = mv
			}
			auth.timeout = at
		default:
			if !tk.IsUsedVariable() {
				err := &unknownConfigFieldErr{
					field: mk,
					configErr: configErr{
						token: tk,
					},
				}
				*errors = append(*errors, err)
			}
			continue
		}
	}
	return auth
}

func parseStringArray(fieldName string, tk token, lt *token, mv interface{}, errors *[]error, warnings *[]error) ([]string, error) {
	switch mv := mv.(type) {
	case string:
		return []string{mv}, nil
	case []interface{}:
		strs := make([]string, 0, len(mv))
		for _, val := range mv {
			tk, val = unwrapValue(val, lt)
			if str, ok := val.(string); ok {
				strs = append(strs, str)
			} else {
				err := &configErr{tk, fmt.Sprintf("error parsing %s: unsupported type in array %T", fieldName, val)}
				*errors = append(*errors, err)
				continue
			}
		}
		return strs, nil
	default:
		err := &configErr{tk, fmt.Sprintf("error parsing %s: unsupported type %T", fieldName, mv)}
		*errors = append(*errors, err)
		return nil, err
	}
}

func parseWebsocket(v interface{}, o *Options, errors *[]error, warnings *[]error) error {
	var lt token
	defer convertPanicToErrorList(&lt, errors)

	tk, v := unwrapValue(v, &lt)
	gm, ok := v.(map[string]interface{})
	if !ok {
		return &configErr{tk, fmt.Sprintf("Expected websocket to be a map, got %T", v)}
	}
	for mk, mv := range gm {
		// Again, unwrap token value if line check is required.
		tk, mv = unwrapValue(mv, &lt)
		switch strings.ToLower(mk) {
		case "listen":
			hp, err := parseListen(mv)
			if err != nil {
				err := &configErr{tk, err.Error()}
				*errors = append(*errors, err)
				continue
			}
			o.Websocket.Host = hp.host
			o.Websocket.Port = hp.port
		case "port":
			o.Websocket.Port = int(mv.(int64))
		case "host", "net":
			o.Websocket.Host = mv.(string)
		case "advertise":
			o.Websocket.Advertise = mv.(string)
		case "no_tls":
			o.Websocket.NoTLS = mv.(bool)
		case "tls":
			tc, err := parseTLS(tk, true)
			if err != nil {
				*errors = append(*errors, err)
				continue
			}
			if o.Websocket.TLSConfig, err = GenTLSConfig(tc); err != nil {
				err := &configErr{tk, err.Error()}
				*errors = append(*errors, err)
				continue
			}
			o.Websocket.TLSMap = tc.Map
			o.Websocket.TLSPinnedCerts = tc.PinnedCerts
			o.Websocket.tlsConfigOpts = tc
		case "same_origin":
			o.Websocket.SameOrigin = mv.(bool)
		case "allowed_origins", "allowed_origin", "allow_origins", "allow_origin", "origins", "origin":
			o.Websocket.AllowedOrigins, _ = parseStringArray("allowed origins", tk, &lt, mv, errors, warnings)
		case "handshake_timeout":
			ht := time.Duration(0)
			switch mv := mv.(type) {
			case int64:
				ht = time.Duration(mv) * time.Second
			case string:
				var err error
				ht, err = time.ParseDuration(mv)
				if err != nil {
					err := &configErr{tk, err.Error()}
					*errors = append(*errors, err)
					continue
				}
			default:
				err := &configErr{tk, fmt.Sprintf("error parsing handshake timeout: unsupported type %T", mv)}
				*errors = append(*errors, err)
			}
			o.Websocket.HandshakeTimeout = ht
		case "compress", "compression":
			o.Websocket.Compression = mv.(bool)
		case "authorization", "authentication":
			auth := parseSimpleAuth(tk, errors, warnings)
			o.Websocket.Username = auth.user
			o.Websocket.Password = auth.pass
			o.Websocket.Token = auth.token
			o.Websocket.AuthTimeout = auth.timeout
		case "jwt_cookie":
			o.Websocket.JWTCookie = mv.(string)
		case "no_auth_user":
			o.Websocket.NoAuthUser = mv.(string)
		default:
			if !tk.IsUsedVariable() {
				err := &unknownConfigFieldErr{
					field: mk,
					configErr: configErr{
						token: tk,
					},
				}
				*errors = append(*errors, err)
				continue
			}
		}
	}
	return nil
}

func parseMQTT(v interface{}, o *Options, errors *[]error, warnings *[]error) error {
	var lt token
	defer convertPanicToErrorList(&lt, errors)

	tk, v := unwrapValue(v, &lt)
	gm, ok := v.(map[string]interface{})
	if !ok {
		return &configErr{tk, fmt.Sprintf("Expected mqtt to be a map, got %T", v)}
	}
	for mk, mv := range gm {
		// Again, unwrap token value if line check is required.
		tk, mv = unwrapValue(mv, &lt)
		switch strings.ToLower(mk) {
		case "listen":
			hp, err := parseListen(mv)
			if err != nil {
				err := &configErr{tk, err.Error()}
				*errors = append(*errors, err)
				continue
			}
			o.MQTT.Host = hp.host
			o.MQTT.Port = hp.port
		case "port":
			o.MQTT.Port = int(mv.(int64))
		case "host", "net":
			o.MQTT.Host = mv.(string)
		case "tls":
			tc, err := parseTLS(tk, true)
			if err != nil {
				*errors = append(*errors, err)
				continue
			}
			if o.MQTT.TLSConfig, err = GenTLSConfig(tc); err != nil {
				err := &configErr{tk, err.Error()}
				*errors = append(*errors, err)
				continue
			}
			o.MQTT.TLSTimeout = tc.Timeout
			o.MQTT.TLSMap = tc.Map
			o.MQTT.TLSPinnedCerts = tc.PinnedCerts
			o.MQTT.tlsConfigOpts = tc
		case "authorization", "authentication":
			auth := parseSimpleAuth(tk, errors, warnings)
			o.MQTT.Username = auth.user
			o.MQTT.Password = auth.pass
			o.MQTT.Token = auth.token
			o.MQTT.AuthTimeout = auth.timeout
		case "no_auth_user":
			o.MQTT.NoAuthUser = mv.(string)
		case "ack_wait", "ackwait":
			o.MQTT.AckWait = parseDuration("ack_wait", tk, mv, errors, warnings)
		case "max_ack_pending", "max_pending", "max_inflight":
			tmp := int(mv.(int64))
			if tmp < 0 || tmp > 0xFFFF {
				err := &configErr{tk, fmt.Sprintf("invalid value %v, should in [0..%d] range", tmp, 0xFFFF)}
				*errors = append(*errors, err)
			} else {
				o.MQTT.MaxAckPending = uint16(tmp)
			}
		case "js_domain":
			o.MQTT.JsDomain = mv.(string)
		case "stream_replicas":
			o.MQTT.StreamReplicas = int(mv.(int64))
		case "consumer_replicas":
			err := &configWarningErr{
				field: mk,
				configErr: configErr{
					token:  tk,
					reason: `consumer replicas setting ignored in this server version`,
				},
			}
			*warnings = append(*warnings, err)
		case "consumer_memory_storage":
			o.MQTT.ConsumerMemoryStorage = mv.(bool)
		case "consumer_inactive_threshold", "consumer_auto_cleanup":
			o.MQTT.ConsumerInactiveThreshold = parseDuration("consumer_inactive_threshold", tk, mv, errors, warnings)

		default:
			if !tk.IsUsedVariable() {
				err := &unknownConfigFieldErr{
					field: mk,
					configErr: configErr{
						token: tk,
					},
				}
				*errors = append(*errors, err)
				continue
			}
		}
	}
	return nil
}

// GenTLSConfig loads TLS related configuration parameters.
func GenTLSConfig(tc *TLSConfigOpts) (*tls.Config, error) {
	// Create the tls.Config from our options before including the certs.
	// It will determine the cipher suites that we prefer.
	// FIXME(dlc) change if ARM based.
	config := tls.Config{
		MinVersion:               tls.VersionTLS12,
		CipherSuites:             tc.Ciphers,
		PreferServerCipherSuites: true,
		CurvePreferences:         tc.CurvePreferences,
		InsecureSkipVerify:       tc.Insecure,
	}

	switch {
	case tc.CertFile != _EMPTY_ && tc.CertStore != certstore.STOREEMPTY:
		return nil, certstore.ErrConflictCertFileAndStore
	case tc.CertFile != _EMPTY_ && tc.KeyFile == _EMPTY_:
		return nil, fmt.Errorf("missing 'key_file' in TLS configuration")
	case tc.CertFile == _EMPTY_ && tc.KeyFile != _EMPTY_:
		return nil, fmt.Errorf("missing 'cert_file' in TLS configuration")
	case tc.CertFile != _EMPTY_ && tc.KeyFile != _EMPTY_:
		// Now load in cert and private key
		cert, err := tls.LoadX509KeyPair(tc.CertFile, tc.KeyFile)
		if err != nil {
			return nil, fmt.Errorf("error parsing X509 certificate/key pair: %v", err)
		}
		cert.Leaf, err = x509.ParseCertificate(cert.Certificate[0])
		if err != nil {
			return nil, fmt.Errorf("error parsing certificate: %v", err)
		}
		config.Certificates = []tls.Certificate{cert}
	case tc.CertStore != certstore.STOREEMPTY:
		err := certstore.TLSConfig(tc.CertStore, tc.CertMatchBy, tc.CertMatch, &config)
		if err != nil {
			return nil, err
		}
	}

	// Require client certificates as needed
	if tc.Verify {
		config.ClientAuth = tls.RequireAndVerifyClientCert
	}
	// Add in CAs if applicable.
	if tc.CaFile != _EMPTY_ {
		rootPEM, err := os.ReadFile(tc.CaFile)
		if err != nil || rootPEM == nil {
			return nil, err
		}
		pool := x509.NewCertPool()
		ok := pool.AppendCertsFromPEM(rootPEM)
		if !ok {
			return nil, fmt.Errorf("failed to parse root ca certificate")
		}
		config.ClientCAs = pool
	}

	return &config, nil
}

// MergeOptions will merge two options giving preference to the flagOpts
// if the item is present.
func MergeOptions(fileOpts, flagOpts *Options) *Options {
	if fileOpts == nil {
		return flagOpts
	}
	if flagOpts == nil {
		return fileOpts
	}
	// Merge the two, flagOpts override
	opts := *fileOpts

	if flagOpts.Port != 0 {
		opts.Port = flagOpts.Port
	}
	if flagOpts.Host != _EMPTY_ {
		opts.Host = flagOpts.Host
	}
	if flagOpts.DontListen {
		opts.DontListen = flagOpts.DontListen
	}
	if flagOpts.ClientAdvertise != _EMPTY_ {
		opts.ClientAdvertise = flagOpts.ClientAdvertise
	}
	if flagOpts.Username != _EMPTY_ {
		opts.Username = flagOpts.Username
	}
	if flagOpts.Password != _EMPTY_ {
		opts.Password = flagOpts.Password
	}
	if flagOpts.Authorization != _EMPTY_ {
		opts.Authorization = flagOpts.Authorization
	}
	if flagOpts.HTTPPort != 0 {
		opts.HTTPPort = flagOpts.HTTPPort
	}
	if flagOpts.HTTPBasePath != _EMPTY_ {
		opts.HTTPBasePath = flagOpts.HTTPBasePath
	}
	if flagOpts.Debug {
		opts.Debug = true
	}
	if flagOpts.Trace {
		opts.Trace = true
	}
	if flagOpts.Logtime {
		opts.Logtime = true
	}
	if flagOpts.LogFile != _EMPTY_ {
		opts.LogFile = flagOpts.LogFile
	}
	if flagOpts.PidFile != _EMPTY_ {
		opts.PidFile = flagOpts.PidFile
	}
	if flagOpts.PortsFileDir != _EMPTY_ {
		opts.PortsFileDir = flagOpts.PortsFileDir
	}
	if flagOpts.ProfPort != 0 {
		opts.ProfPort = flagOpts.ProfPort
	}
	if flagOpts.Cluster.ListenStr != _EMPTY_ {
		opts.Cluster.ListenStr = flagOpts.Cluster.ListenStr
	}
	if flagOpts.Cluster.NoAdvertise {
		opts.Cluster.NoAdvertise = true
	}
	if flagOpts.Cluster.ConnectRetries != 0 {
		opts.Cluster.ConnectRetries = flagOpts.Cluster.ConnectRetries
	}
	if flagOpts.Cluster.Advertise != _EMPTY_ {
		opts.Cluster.Advertise = flagOpts.Cluster.Advertise
	}
	if flagOpts.RoutesStr != _EMPTY_ {
		mergeRoutes(&opts, flagOpts)
	}
	if flagOpts.JetStream {
		fileOpts.JetStream = flagOpts.JetStream
	}
	return &opts
}

// RoutesFromStr parses route URLs from a string
func RoutesFromStr(routesStr string) []*url.URL {
	routes := strings.Split(routesStr, ",")
	if len(routes) == 0 {
		return nil
	}
	routeUrls := []*url.URL{}
	for _, r := range routes {
		r = strings.TrimSpace(r)
		u, _ := url.Parse(r)
		routeUrls = append(routeUrls, u)
	}
	return routeUrls
}

// This will merge the flag routes and override anything that was present.
func mergeRoutes(opts, flagOpts *Options) {
	routeUrls := RoutesFromStr(flagOpts.RoutesStr)
	if routeUrls == nil {
		return
	}
	opts.Routes = routeUrls
	opts.RoutesStr = flagOpts.RoutesStr
}

// RemoveSelfReference removes this server from an array of routes
func RemoveSelfReference(clusterPort int, routes []*url.URL) ([]*url.URL, error) {
	var cleanRoutes []*url.URL
	cport := strconv.Itoa(clusterPort)

	selfIPs, err := getInterfaceIPs()
	if err != nil {
		return nil, err
	}
	for _, r := range routes {
		host, port, err := net.SplitHostPort(r.Host)
		if err != nil {
			return nil, err
		}

		ipList, err := getURLIP(host)
		if err != nil {
			return nil, err
		}
		if cport == port && isIPInList(selfIPs, ipList) {
			continue
		}
		cleanRoutes = append(cleanRoutes, r)
	}

	return cleanRoutes, nil
}

func isIPInList(list1 []net.IP, list2 []net.IP) bool {
	for _, ip1 := range list1 {
		for _, ip2 := range list2 {
			if ip1.Equal(ip2) {
				return true
			}
		}
	}
	return false
}

func getURLIP(ipStr string) ([]net.IP, error) {
	ipList := []net.IP{}

	ip := net.ParseIP(ipStr)
	if ip != nil {
		ipList = append(ipList, ip)
		return ipList, nil
	}

	hostAddr, err := net.LookupHost(ipStr)
	if err != nil {
		return nil, fmt.Errorf("Error looking up host with route hostname: %v", err)
	}
	for _, addr := range hostAddr {
		ip = net.ParseIP(addr)
		if ip != nil {
			ipList = append(ipList, ip)
		}
	}
	return ipList, nil
}

func getInterfaceIPs() ([]net.IP, error) {
	var localIPs []net.IP

	interfaceAddr, err := net.InterfaceAddrs()
	if err != nil {
		return nil, fmt.Errorf("Error getting self referencing address: %v", err)
	}

	for i := 0; i < len(interfaceAddr); i++ {
		interfaceIP, _, _ := net.ParseCIDR(interfaceAddr[i].String())
		if net.ParseIP(interfaceIP.String()) != nil {
			localIPs = append(localIPs, interfaceIP)
		} else {
			return nil, fmt.Errorf("Error parsing self referencing address: %v", err)
		}
	}
	return localIPs, nil
}

func setBaselineOptions(opts *Options) {
	// Setup non-standard Go defaults
	if opts.Host == _EMPTY_ {
		opts.Host = DEFAULT_HOST
	}
	if opts.HTTPHost == _EMPTY_ {
		// Default to same bind from server if left undefined
		opts.HTTPHost = opts.Host
	}
	if opts.Port == 0 {
		opts.Port = DEFAULT_PORT
	} else if opts.Port == RANDOM_PORT {
		// Choose randomly inside of net.Listen
		opts.Port = 0
	}
	if opts.MaxConn == 0 {
		opts.MaxConn = DEFAULT_MAX_CONNECTIONS
	}
	if opts.PingInterval == 0 {
		opts.PingInterval = DEFAULT_PING_INTERVAL
	}
	if opts.MaxPingsOut == 0 {
		opts.MaxPingsOut = DEFAULT_PING_MAX_OUT
	}
	if opts.TLSTimeout == 0 {
		opts.TLSTimeout = float64(TLS_TIMEOUT) / float64(time.Second)
	}
	if opts.AuthTimeout == 0 {
		opts.AuthTimeout = getDefaultAuthTimeout(opts.TLSConfig, opts.TLSTimeout)
	}
	if opts.Cluster.Port != 0 || opts.Cluster.ListenStr != _EMPTY_ {
		if opts.Cluster.Host == _EMPTY_ {
			opts.Cluster.Host = DEFAULT_HOST
		}
		if opts.Cluster.TLSTimeout == 0 {
			opts.Cluster.TLSTimeout = float64(TLS_TIMEOUT) / float64(time.Second)
		}
		if opts.Cluster.AuthTimeout == 0 {
			opts.Cluster.AuthTimeout = getDefaultAuthTimeout(opts.Cluster.TLSConfig, opts.Cluster.TLSTimeout)
		}
		if opts.Cluster.PoolSize == 0 {
			opts.Cluster.PoolSize = DEFAULT_ROUTE_POOL_SIZE
		}
		// Unless pooling/accounts are disabled (by PoolSize being set to -1),
		// check for Cluster.Accounts. Add the system account if not present and
		// unless we have a configuration that disabled it.
		if opts.Cluster.PoolSize > 0 {
			sysAccName := opts.SystemAccount
			if sysAccName == _EMPTY_ && !opts.NoSystemAccount {
				sysAccName = DEFAULT_SYSTEM_ACCOUNT
			}
			if sysAccName != _EMPTY_ {
				var found bool
				for _, acc := range opts.Cluster.PinnedAccounts {
					if acc == sysAccName {
						found = true
						break
					}
				}
				if !found {
					opts.Cluster.PinnedAccounts = append(opts.Cluster.PinnedAccounts, sysAccName)
				}
			}
		}
		// Default to compression "accept", which means that compression is not
		// initiated, but if the remote selects compression, this server will
		// use the same.
		if c := &opts.Cluster.Compression; c.Mode == _EMPTY_ {
			if testDefaultClusterCompression != _EMPTY_ {
				c.Mode = testDefaultClusterCompression
			} else {
				c.Mode = CompressionAccept
			}
		}
	}
	if opts.LeafNode.Port != 0 {
		if opts.LeafNode.Host == _EMPTY_ {
			opts.LeafNode.Host = DEFAULT_HOST
		}
		if opts.LeafNode.TLSTimeout == 0 {
			opts.LeafNode.TLSTimeout = float64(TLS_TIMEOUT) / float64(time.Second)
		}
		if opts.LeafNode.AuthTimeout == 0 {
			opts.LeafNode.AuthTimeout = getDefaultAuthTimeout(opts.LeafNode.TLSConfig, opts.LeafNode.TLSTimeout)
		}
		// Default to compression "s2_auto".
		if c := &opts.LeafNode.Compression; c.Mode == _EMPTY_ {
			if testDefaultLeafNodeCompression != _EMPTY_ {
				c.Mode = testDefaultLeafNodeCompression
			} else {
				c.Mode = CompressionS2Auto
			}
		}
	}
	// Set baseline connect port for remotes.
	for _, r := range opts.LeafNode.Remotes {
		if r != nil {
			for _, u := range r.URLs {
				if u.Port() == _EMPTY_ {
					u.Host = net.JoinHostPort(u.Host, strconv.Itoa(DEFAULT_LEAFNODE_PORT))
				}
			}
			// Default to compression "s2_auto".
			if c := &r.Compression; c.Mode == _EMPTY_ {
				if testDefaultLeafNodeCompression != _EMPTY_ {
					c.Mode = testDefaultLeafNodeCompression
				} else {
					c.Mode = CompressionS2Auto
				}
			}
		}
	}

	// Set this regardless of opts.LeafNode.Port
	if opts.LeafNode.ReconnectInterval == 0 {
		opts.LeafNode.ReconnectInterval = DEFAULT_LEAF_NODE_RECONNECT
	}

	if opts.MaxControlLine == 0 {
		opts.MaxControlLine = MAX_CONTROL_LINE_SIZE
	}
	if opts.MaxPayload == 0 {
		opts.MaxPayload = MAX_PAYLOAD_SIZE
	}
	if opts.MaxPending == 0 {
		opts.MaxPending = MAX_PENDING_SIZE
	}
	if opts.WriteDeadline == time.Duration(0) {
		opts.WriteDeadline = DEFAULT_FLUSH_DEADLINE
	}
	if opts.MaxClosedClients == 0 {
		opts.MaxClosedClients = DEFAULT_MAX_CLOSED_CLIENTS
	}
	if opts.LameDuckDuration == 0 {
		opts.LameDuckDuration = DEFAULT_LAME_DUCK_DURATION
	}
	if opts.LameDuckGracePeriod == 0 {
		opts.LameDuckGracePeriod = DEFAULT_LAME_DUCK_GRACE_PERIOD
	}
	if opts.Gateway.Port != 0 {
		if opts.Gateway.Host == _EMPTY_ {
			opts.Gateway.Host = DEFAULT_HOST
		}
		if opts.Gateway.TLSTimeout == 0 {
			opts.Gateway.TLSTimeout = float64(TLS_TIMEOUT) / float64(time.Second)
		}
		if opts.Gateway.AuthTimeout == 0 {
			opts.Gateway.AuthTimeout = getDefaultAuthTimeout(opts.Gateway.TLSConfig, opts.Gateway.TLSTimeout)
		}
	}
	if opts.ConnectErrorReports == 0 {
		opts.ConnectErrorReports = DEFAULT_CONNECT_ERROR_REPORTS
	}
	if opts.ReconnectErrorReports == 0 {
		opts.ReconnectErrorReports = DEFAULT_RECONNECT_ERROR_REPORTS
	}
	if opts.Websocket.Port != 0 {
		if opts.Websocket.Host == _EMPTY_ {
			opts.Websocket.Host = DEFAULT_HOST
		}
	}
	if opts.MQTT.Port != 0 {
		if opts.MQTT.Host == _EMPTY_ {
			opts.MQTT.Host = DEFAULT_HOST
		}
		if opts.MQTT.TLSTimeout == 0 {
			opts.MQTT.TLSTimeout = float64(TLS_TIMEOUT) / float64(time.Second)
		}
	}
	// JetStream
	if opts.JetStreamMaxMemory == 0 && !opts.maxMemSet {
		opts.JetStreamMaxMemory = -1
	}
	if opts.JetStreamMaxStore == 0 && !opts.maxStoreSet {
		opts.JetStreamMaxStore = -1
	}
}

func getDefaultAuthTimeout(tls *tls.Config, tlsTimeout float64) float64 {
	var authTimeout float64
	if tls != nil {
		authTimeout = tlsTimeout + 1.0
	} else {
		authTimeout = float64(AUTH_TIMEOUT / time.Second)
	}
	return authTimeout
}

// ConfigureOptions accepts a flag set and augments it with NATS Server
// specific flags. On success, an options structure is returned configured
// based on the selected flags and/or configuration file.
// The command line options take precedence to the ones in the configuration file.
func ConfigureOptions(fs *flag.FlagSet, args []string, printVersion, printHelp, printTLSHelp func()) (*Options, error) {
	opts := &Options{}
	var (
		showVersion            bool
		showHelp               bool
		showTLSHelp            bool
		signal                 string
		configFile             string
		dbgAndTrace            bool
		trcAndVerboseTrc       bool
		dbgAndTrcAndVerboseTrc bool
		err                    error
	)

	fs.BoolVar(&showHelp, "h", false, "Show this message.")
	fs.BoolVar(&showHelp, "help", false, "Show this message.")
	fs.IntVar(&opts.Port, "port", 0, "Port to listen on.")
	fs.IntVar(&opts.Port, "p", 0, "Port to listen on.")
	fs.StringVar(&opts.ServerName, "n", _EMPTY_, "Server name.")
	fs.StringVar(&opts.ServerName, "name", _EMPTY_, "Server name.")
	fs.StringVar(&opts.ServerName, "server_name", _EMPTY_, "Server name.")
	fs.StringVar(&opts.Host, "addr", _EMPTY_, "Network host to listen on.")
	fs.StringVar(&opts.Host, "a", _EMPTY_, "Network host to listen on.")
	fs.StringVar(&opts.Host, "net", _EMPTY_, "Network host to listen on.")
	fs.StringVar(&opts.ClientAdvertise, "client_advertise", _EMPTY_, "Client URL to advertise to other servers.")
	fs.BoolVar(&opts.Debug, "D", false, "Enable Debug logging.")
	fs.BoolVar(&opts.Debug, "debug", false, "Enable Debug logging.")
	fs.BoolVar(&opts.Trace, "V", false, "Enable Trace logging.")
	fs.BoolVar(&trcAndVerboseTrc, "VV", false, "Enable Verbose Trace logging. (Traces system account as well)")
	fs.BoolVar(&opts.Trace, "trace", false, "Enable Trace logging.")
	fs.BoolVar(&dbgAndTrace, "DV", false, "Enable Debug and Trace logging.")
	fs.BoolVar(&dbgAndTrcAndVerboseTrc, "DVV", false, "Enable Debug and Verbose Trace logging. (Traces system account as well)")
	fs.BoolVar(&opts.Logtime, "T", true, "Timestamp log entries.")
	fs.BoolVar(&opts.Logtime, "logtime", true, "Timestamp log entries.")
	fs.BoolVar(&opts.LogtimeUTC, "logtime_utc", false, "Timestamps in UTC instead of local timezone.")
	fs.StringVar(&opts.Username, "user", _EMPTY_, "Username required for connection.")
	fs.StringVar(&opts.Password, "pass", _EMPTY_, "Password required for connection.")
	fs.StringVar(&opts.Authorization, "auth", _EMPTY_, "Authorization token required for connection.")
	fs.IntVar(&opts.HTTPPort, "m", 0, "HTTP Port for /varz, /connz endpoints.")
	fs.IntVar(&opts.HTTPPort, "http_port", 0, "HTTP Port for /varz, /connz endpoints.")
	fs.IntVar(&opts.HTTPSPort, "ms", 0, "HTTPS Port for /varz, /connz endpoints.")
	fs.IntVar(&opts.HTTPSPort, "https_port", 0, "HTTPS Port for /varz, /connz endpoints.")
	fs.StringVar(&configFile, "c", _EMPTY_, "Configuration file.")
	fs.StringVar(&configFile, "config", _EMPTY_, "Configuration file.")
	fs.BoolVar(&opts.CheckConfig, "t", false, "Check configuration and exit.")
	fs.StringVar(&signal, "sl", "", "Send signal to nats-server process (ldm, stop, quit, term, reopen, reload).")
	fs.StringVar(&signal, "signal", "", "Send signal to nats-server process (ldm, stop, quit, term, reopen, reload).")
	fs.StringVar(&opts.PidFile, "P", "", "File to store process pid.")
	fs.StringVar(&opts.PidFile, "pid", "", "File to store process pid.")
	fs.StringVar(&opts.PortsFileDir, "ports_file_dir", "", "Creates a ports file in the specified directory (<executable_name>_<pid>.ports).")
	fs.StringVar(&opts.LogFile, "l", "", "File to store logging output.")
	fs.StringVar(&opts.LogFile, "log", "", "File to store logging output.")
	fs.Int64Var(&opts.LogSizeLimit, "log_size_limit", 0, "Logfile size limit being auto-rotated")
	fs.BoolVar(&opts.Syslog, "s", false, "Enable syslog as log method.")
	fs.BoolVar(&opts.Syslog, "syslog", false, "Enable syslog as log method.")
	fs.StringVar(&opts.RemoteSyslog, "r", _EMPTY_, "Syslog server addr (udp://127.0.0.1:514).")
	fs.StringVar(&opts.RemoteSyslog, "remote_syslog", _EMPTY_, "Syslog server addr (udp://127.0.0.1:514).")
	fs.BoolVar(&showVersion, "version", false, "Print version information.")
	fs.BoolVar(&showVersion, "v", false, "Print version information.")
	fs.IntVar(&opts.ProfPort, "profile", 0, "Profiling HTTP port.")
	fs.StringVar(&opts.RoutesStr, "routes", _EMPTY_, "Routes to actively solicit a connection.")
	fs.StringVar(&opts.Cluster.ListenStr, "cluster", _EMPTY_, "Cluster url from which members can solicit routes.")
	fs.StringVar(&opts.Cluster.ListenStr, "cluster_listen", _EMPTY_, "Cluster url from which members can solicit routes.")
	fs.StringVar(&opts.Cluster.Advertise, "cluster_advertise", _EMPTY_, "Cluster URL to advertise to other servers.")
	fs.BoolVar(&opts.Cluster.NoAdvertise, "no_advertise", false, "Advertise known cluster IPs to clients.")
	fs.IntVar(&opts.Cluster.ConnectRetries, "connect_retries", 0, "For implicit routes, number of connect retries.")
	fs.StringVar(&opts.Cluster.Name, "cluster_name", _EMPTY_, "Cluster Name, if not set one will be dynamically generated.")
	fs.BoolVar(&showTLSHelp, "help_tls", false, "TLS help.")
	fs.BoolVar(&opts.TLS, "tls", false, "Enable TLS.")
	fs.BoolVar(&opts.TLSVerify, "tlsverify", false, "Enable TLS with client verification.")
	fs.StringVar(&opts.TLSCert, "tlscert", _EMPTY_, "Server certificate file.")
	fs.StringVar(&opts.TLSKey, "tlskey", _EMPTY_, "Private key for server certificate.")
	fs.StringVar(&opts.TLSCaCert, "tlscacert", _EMPTY_, "Client certificate CA for verification.")
	fs.IntVar(&opts.MaxTracedMsgLen, "max_traced_msg_len", 0, "Maximum printable length for traced messages. 0 for unlimited.")
	fs.BoolVar(&opts.JetStream, "js", false, "Enable JetStream.")
	fs.BoolVar(&opts.JetStream, "jetstream", false, "Enable JetStream.")
	fs.StringVar(&opts.StoreDir, "sd", _EMPTY_, "Storage directory.")
	fs.StringVar(&opts.StoreDir, "store_dir", _EMPTY_, "Storage directory.")

	// The flags definition above set "default" values to some of the options.
	// Calling Parse() here will override the default options with any value
	// specified from the command line. This is ok. We will then update the
	// options with the content of the configuration file (if present), and then,
	// call Parse() again to override the default+config with command line values.
	// Calling Parse() before processing config file is necessary since configFile
	// itself is a command line argument, and also Parse() is required in order
	// to know if user wants simply to show "help" or "version", etc...
	if err := fs.Parse(args); err != nil {
		return nil, err
	}

	if showVersion {
		printVersion()
		return nil, nil
	}

	if showHelp {
		printHelp()
		return nil, nil
	}

	if showTLSHelp {
		printTLSHelp()
		return nil, nil
	}

	// Process args looking for non-flag options,
	// 'version' and 'help' only for now
	showVersion, showHelp, err = ProcessCommandLineArgs(fs)
	if err != nil {
		return nil, err
	} else if showVersion {
		printVersion()
		return nil, nil
	} else if showHelp {
		printHelp()
		return nil, nil
	}

	// Snapshot flag options.
	FlagSnapshot = opts.Clone()

	// Keep track of the boolean flags that were explicitly set with their value.
	fs.Visit(func(f *flag.Flag) {
		switch f.Name {
		case "DVV":
			trackExplicitVal(FlagSnapshot, &FlagSnapshot.inCmdLine, "Debug", dbgAndTrcAndVerboseTrc)
			trackExplicitVal(FlagSnapshot, &FlagSnapshot.inCmdLine, "Trace", dbgAndTrcAndVerboseTrc)
			trackExplicitVal(FlagSnapshot, &FlagSnapshot.inCmdLine, "TraceVerbose", dbgAndTrcAndVerboseTrc)
		case "DV":
			trackExplicitVal(FlagSnapshot, &FlagSnapshot.inCmdLine, "Debug", dbgAndTrace)
			trackExplicitVal(FlagSnapshot, &FlagSnapshot.inCmdLine, "Trace", dbgAndTrace)
		case "D":
			fallthrough
		case "debug":
			trackExplicitVal(FlagSnapshot, &FlagSnapshot.inCmdLine, "Debug", FlagSnapshot.Debug)
		case "VV":
			trackExplicitVal(FlagSnapshot, &FlagSnapshot.inCmdLine, "Trace", trcAndVerboseTrc)
			trackExplicitVal(FlagSnapshot, &FlagSnapshot.inCmdLine, "TraceVerbose", trcAndVerboseTrc)
		case "V":
			fallthrough
		case "trace":
			trackExplicitVal(FlagSnapshot, &FlagSnapshot.inCmdLine, "Trace", FlagSnapshot.Trace)
		case "T":
			fallthrough
		case "logtime":
			trackExplicitVal(FlagSnapshot, &FlagSnapshot.inCmdLine, "Logtime", FlagSnapshot.Logtime)
		case "s":
			fallthrough
		case "syslog":
			trackExplicitVal(FlagSnapshot, &FlagSnapshot.inCmdLine, "Syslog", FlagSnapshot.Syslog)
		case "no_advertise":
			trackExplicitVal(FlagSnapshot, &FlagSnapshot.inCmdLine, "Cluster.NoAdvertise", FlagSnapshot.Cluster.NoAdvertise)
		}
	})

	// Process signal control.
	if signal != _EMPTY_ {
		if err := processSignal(signal); err != nil {
			return nil, err
		}
	}

	// Parse config if given
	if configFile != _EMPTY_ {
		// This will update the options with values from the config file.
		err := opts.ProcessConfigFile(configFile)
		if err != nil {
			if opts.CheckConfig {
				return nil, err
			}
			if cerr, ok := err.(*processConfigErr); !ok || len(cerr.Errors()) != 0 {
				return nil, err
			}
			// If we get here we only have warnings and can still continue
			fmt.Fprint(os.Stderr, err)
		} else if opts.CheckConfig {
			// Report configuration file syntax test was successful and exit.
			return opts, nil
		}

		// Call this again to override config file options with options from command line.
		// Note: We don't need to check error here since if there was an error, it would
		// have been caught the first time this function was called (after setting up the
		// flags).
		fs.Parse(args)
	} else if opts.CheckConfig {
		return nil, fmt.Errorf("must specify [-c, --config] option to check configuration file syntax")
	}

	// Special handling of some flags
	var (
		flagErr     error
		tlsDisabled bool
		tlsOverride bool
	)
	fs.Visit(func(f *flag.Flag) {
		// short-circuit if an error was encountered
		if flagErr != nil {
			return
		}
		if strings.HasPrefix(f.Name, "tls") {
			if f.Name == "tls" {
				if !opts.TLS {
					// User has specified "-tls=false", we need to disable TLS
					opts.TLSConfig = nil
					tlsDisabled = true
					tlsOverride = false
					return
				}
				tlsOverride = true
			} else if !tlsDisabled {
				tlsOverride = true
			}
		} else {
			switch f.Name {
			case "VV":
				opts.Trace, opts.TraceVerbose = trcAndVerboseTrc, trcAndVerboseTrc
			case "DVV":
				opts.Trace, opts.Debug, opts.TraceVerbose = dbgAndTrcAndVerboseTrc, dbgAndTrcAndVerboseTrc, dbgAndTrcAndVerboseTrc
			case "DV":
				// Check value to support -DV=false
				opts.Trace, opts.Debug = dbgAndTrace, dbgAndTrace
			case "cluster", "cluster_listen":
				// Override cluster config if explicitly set via flags.
				flagErr = overrideCluster(opts)
			case "routes":
				// Keep in mind that the flag has updated opts.RoutesStr at this point.
				if opts.RoutesStr == _EMPTY_ {
					// Set routes array to nil since routes string is empty
					opts.Routes = nil
					return
				}
				routeUrls := RoutesFromStr(opts.RoutesStr)
				opts.Routes = routeUrls
			}
		}
	})
	if flagErr != nil {
		return nil, flagErr
	}

	// This will be true if some of the `-tls` params have been set and
	// `-tls=false` has not been set.
	if tlsOverride {
		if err := overrideTLS(opts); err != nil {
			return nil, err
		}
	}

	// If we don't have cluster defined in the configuration
	// file and no cluster listen string override, but we do
	// have a routes override, we need to report misconfiguration.
	if opts.RoutesStr != _EMPTY_ && opts.Cluster.ListenStr == _EMPTY_ && opts.Cluster.Host == _EMPTY_ && opts.Cluster.Port == 0 {
		return nil, errors.New("solicited routes require cluster capabilities, e.g. --cluster")
	}

	return opts, nil
}

func normalizeBasePath(p string) string {
	if len(p) == 0 {
		return "/"
	}
	// add leading slash
	if p[0] != '/' {
		p = "/" + p
	}
	return path.Clean(p)
}

// overrideTLS is called when at least "-tls=true" has been set.
func overrideTLS(opts *Options) error {
	if opts.TLSCert == _EMPTY_ {
		return errors.New("TLS Server certificate must be present and valid")
	}
	if opts.TLSKey == _EMPTY_ {
		return errors.New("TLS Server private key must be present and valid")
	}

	tc := TLSConfigOpts{}
	tc.CertFile = opts.TLSCert
	tc.KeyFile = opts.TLSKey
	tc.CaFile = opts.TLSCaCert
	tc.Verify = opts.TLSVerify
	tc.Ciphers = defaultCipherSuites()

	var err error
	opts.TLSConfig, err = GenTLSConfig(&tc)
	return err
}

// overrideCluster updates Options.Cluster if that flag "cluster" (or "cluster_listen")
// has explicitly be set in the command line. If it is set to empty string, it will
// clear the Cluster options.
func overrideCluster(opts *Options) error {
	if opts.Cluster.ListenStr == _EMPTY_ {
		// This one is enough to disable clustering.
		opts.Cluster.Port = 0
		return nil
	}
	// -1 will fail url.Parse, so if we have -1, change it to
	// 0, and then after parse, replace the port with -1 so we get
	// automatic port allocation
	wantsRandom := false
	if strings.HasSuffix(opts.Cluster.ListenStr, ":-1") {
		wantsRandom = true
		cls := fmt.Sprintf("%s:0", opts.Cluster.ListenStr[0:len(opts.Cluster.ListenStr)-3])
		opts.Cluster.ListenStr = cls
	}
	clusterURL, err := url.Parse(opts.Cluster.ListenStr)
	if err != nil {
		return err
	}
	h, p, err := net.SplitHostPort(clusterURL.Host)
	if err != nil {
		return err
	}
	if wantsRandom {
		p = "-1"
	}
	opts.Cluster.Host = h
	_, err = fmt.Sscan(p, &opts.Cluster.Port)
	if err != nil {
		return err
	}

	if clusterURL.User != nil {
		pass, hasPassword := clusterURL.User.Password()
		if !hasPassword {
			return errors.New("expected cluster password to be set")
		}
		opts.Cluster.Password = pass

		user := clusterURL.User.Username()
		opts.Cluster.Username = user
	} else {
		// Since we override from flag and there is no user/pwd, make
		// sure we clear what we may have gotten from config file.
		opts.Cluster.Username = _EMPTY_
		opts.Cluster.Password = _EMPTY_
	}

	return nil
}

func processSignal(signal string) error {
	var (
		pid           string
		commandAndPid = strings.Split(signal, "=")
	)
	if l := len(commandAndPid); l == 2 {
		pid = maybeReadPidFile(commandAndPid[1])
	} else if l > 2 {
		return fmt.Errorf("invalid signal parameters: %v", commandAndPid[2:])
	}
	if err := ProcessSignal(Command(commandAndPid[0]), pid); err != nil {
		return err
	}
	os.Exit(0)
	return nil
}

// maybeReadPidFile returns a PID or Windows service name obtained via the following method:
// 1. Try to open a file with path "pidStr" (absolute or relative).
// 2. If such a file exists and can be read, return its contents.
// 3. Otherwise, return the original "pidStr" string.
func maybeReadPidFile(pidStr string) string {
	if b, err := os.ReadFile(pidStr); err == nil {
		return string(b)
	}
	return pidStr
}

func homeDir() (string, error) {
	if runtime.GOOS == "windows" {
		homeDrive, homePath := os.Getenv("HOMEDRIVE"), os.Getenv("HOMEPATH")
		userProfile := os.Getenv("USERPROFILE")

		home := filepath.Join(homeDrive, homePath)
		if homeDrive == _EMPTY_ || homePath == _EMPTY_ {
			if userProfile == _EMPTY_ {
				return _EMPTY_, errors.New("nats: failed to get home dir, require %HOMEDRIVE% and %HOMEPATH% or %USERPROFILE%")
			}
			home = userProfile
		}

		return home, nil
	}

	home := os.Getenv("HOME")
	if home == _EMPTY_ {
		return _EMPTY_, errors.New("failed to get home dir, require $HOME")
	}
	return home, nil
}

func expandPath(p string) (string, error) {
	p = os.ExpandEnv(p)

	if !strings.HasPrefix(p, "~") {
		return p, nil
	}

	home, err := homeDir()
	if err != nil {
		return _EMPTY_, err
	}

	return filepath.Join(home, p[1:]), nil
}<|MERGE_RESOLUTION|>--- conflicted
+++ resolved
@@ -1247,15 +1247,6 @@
 				*errors = append(*errors, &configErr{tk, err.Error()})
 				return
 			}
-<<<<<<< HEAD
-			if dir == _EMPTY_ {
-				*errors = append(*errors, &configErr{tk, "dir has no value and needs to point to a directory"})
-				return
-			}
-			if info, _ := os.Stat(dir); info != nil && (!info.IsDir() || info.Mode().Perm()&(1<<(uint(7))) == 0) {
-				*errors = append(*errors, &configErr{tk, "dir needs to point to an accessible directory"})
-				return
-=======
 
 			checkDir := func() {
 				if dir == _EMPTY_ {
@@ -1266,7 +1257,6 @@
 					*errors = append(*errors, &configErr{tk, "dir needs to point to an accessible directory"})
 					return
 				}
->>>>>>> 09ab23c9
 			}
 
 			var res AccountResolver
