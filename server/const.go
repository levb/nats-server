--- conflicted
+++ resolved
@@ -41,11 +41,7 @@
 
 const (
 	// VERSION is the current version for the server.
-<<<<<<< HEAD
-	VERSION = "2.10.0-beta.21"
-=======
-	VERSION = "2.9.15-RC.1"
->>>>>>> 591f2b75
+	VERSION = "2.10.0-beta.22"
 
 	// PROTO is the currently supported protocol.
 	// 0 was the original
