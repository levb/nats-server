// Copyright 2012-2022 The NATS Authors
// Licensed under the Apache License, Version 2.0 (the "License");
// you may not use this file except in compliance with the License.
// You may obtain a copy of the License at
//
// http://www.apache.org/licenses/LICENSE-2.0
//
// Unless required by applicable law or agreed to in writing, software
// distributed under the License is distributed on an "AS IS" BASIS,
// WITHOUT WARRANTIES OR CONDITIONS OF ANY KIND, either express or implied.
// See the License for the specific language governing permissions and
// limitations under the License.

package server

import (
	"time"
)

// Command is a signal used to control a running nats-server process.
type Command string

// Valid Command values.
const (
	CommandStop   = Command("stop")
	CommandQuit   = Command("quit")
	CommandReopen = Command("reopen")
	CommandReload = Command("reload")

	// private for now
	commandLDMode = Command("ldm")
	commandTerm   = Command("term")
)

var (
	// gitCommit injected at build
	gitCommit string
	// trustedKeys is a whitespace separated array of trusted operator's public nkeys.
	trustedKeys string
)

const (
	// VERSION is the current version for the server.
<<<<<<< HEAD
	VERSION = "2.10.0-beta.12"
=======
	VERSION = "2.9.12-RC.2"
>>>>>>> 1252653c

	// PROTO is the currently supported protocol.
	// 0 was the original
	// 1 maintains proto 0, adds echo abilities for CONNECT from the client. Clients
	// should not send echo unless proto in INFO is >= 1.
	PROTO = 1

	// DEFAULT_PORT is the default port for client connections.
	DEFAULT_PORT = 4222

	// RANDOM_PORT is the value for port that, when supplied, will cause the
	// server to listen on a randomly-chosen available port. The resolved port
	// is available via the Addr() method.
	RANDOM_PORT = -1

	// DEFAULT_HOST defaults to all interfaces.
	DEFAULT_HOST = "0.0.0.0"

	// MAX_CONTROL_LINE_SIZE is the maximum allowed protocol control line size.
	// 4k should be plenty since payloads sans connect/info string are separate.
	MAX_CONTROL_LINE_SIZE = 4096

	// MAX_PAYLOAD_SIZE is the maximum allowed payload size. Should be using
	// something different if > 1MB payloads are needed.
	MAX_PAYLOAD_SIZE = (1024 * 1024)

	// MAX_PAYLOAD_MAX_SIZE is the size at which the server will warn about
	// max_payload being too high. In the future, the server may enforce/reject
	// max_payload above this value.
	MAX_PAYLOAD_MAX_SIZE = (8 * 1024 * 1024)

	// MAX_PENDING_SIZE is the maximum outbound pending bytes per client.
	MAX_PENDING_SIZE = (64 * 1024 * 1024)

	// DEFAULT_MAX_CONNECTIONS is the default maximum connections allowed.
	DEFAULT_MAX_CONNECTIONS = (64 * 1024)

	// TLS_TIMEOUT is the TLS wait time.
	TLS_TIMEOUT = 2 * time.Second

	// AUTH_TIMEOUT is the authorization wait time.
	AUTH_TIMEOUT = 2 * time.Second

	// DEFAULT_PING_INTERVAL is how often pings are sent to clients and routes.
	DEFAULT_PING_INTERVAL = 2 * time.Minute

	// DEFAULT_PING_MAX_OUT is maximum allowed pings outstanding before disconnect.
	DEFAULT_PING_MAX_OUT = 2

	// CR_LF string
	CR_LF = "\r\n"

	// LEN_CR_LF hold onto the computed size.
	LEN_CR_LF = len(CR_LF)

	// DEFAULT_FLUSH_DEADLINE is the write/flush deadlines.
	DEFAULT_FLUSH_DEADLINE = 10 * time.Second

	// DEFAULT_HTTP_PORT is the default monitoring port.
	DEFAULT_HTTP_PORT = 8222

	// DEFAULT_HTTP_BASE_PATH is the default base path for monitoring.
	DEFAULT_HTTP_BASE_PATH = "/"

	// ACCEPT_MIN_SLEEP is the minimum acceptable sleep times on temporary errors.
	ACCEPT_MIN_SLEEP = 10 * time.Millisecond

	// ACCEPT_MAX_SLEEP is the maximum acceptable sleep times on temporary errors
	ACCEPT_MAX_SLEEP = 1 * time.Second

	// DEFAULT_ROUTE_CONNECT Route solicitation intervals.
	DEFAULT_ROUTE_CONNECT = 1 * time.Second

	// DEFAULT_ROUTE_RECONNECT Route reconnect intervals.
	DEFAULT_ROUTE_RECONNECT = 1 * time.Second

	// DEFAULT_ROUTE_DIAL Route dial timeout.
	DEFAULT_ROUTE_DIAL = 1 * time.Second

	// DEFAULT_LEAF_NODE_RECONNECT LeafNode reconnect interval.
	DEFAULT_LEAF_NODE_RECONNECT = time.Second

	// DEFAULT_LEAF_TLS_TIMEOUT TLS timeout for LeafNodes
	DEFAULT_LEAF_TLS_TIMEOUT = 2 * time.Second

	// PROTO_SNIPPET_SIZE is the default size of proto to print on parse errors.
	PROTO_SNIPPET_SIZE = 32

	// MAX_CONTROL_LINE_SNIPPET_SIZE is the default size of proto to print on max control line errors.
	MAX_CONTROL_LINE_SNIPPET_SIZE = 128

	// MAX_MSG_ARGS Maximum possible number of arguments from MSG proto.
	MAX_MSG_ARGS = 4

	// MAX_RMSG_ARGS Maximum possible number of arguments from RMSG proto.
	MAX_RMSG_ARGS = 6

	// MAX_HMSG_ARGS Maximum possible number of arguments from HMSG proto.
	MAX_HMSG_ARGS = 7

	// MAX_PUB_ARGS Maximum possible number of arguments from PUB proto.
	MAX_PUB_ARGS = 3

	// MAX_HPUB_ARGS Maximum possible number of arguments from HPUB proto.
	MAX_HPUB_ARGS = 4

	// DEFAULT_MAX_CLOSED_CLIENTS is the maximum number of closed connections we hold onto.
	DEFAULT_MAX_CLOSED_CLIENTS = 10000

	// DEFAULT_LAME_DUCK_DURATION is the time in which the server spreads
	// the closing of clients when signaled to go in lame duck mode.
	DEFAULT_LAME_DUCK_DURATION = 2 * time.Minute

	// DEFAULT_LAME_DUCK_GRACE_PERIOD is the duration the server waits, after entering
	// lame duck mode, before starting closing client connections.
	DEFAULT_LAME_DUCK_GRACE_PERIOD = 10 * time.Second

	// DEFAULT_LEAFNODE_INFO_WAIT Route dial timeout.
	DEFAULT_LEAFNODE_INFO_WAIT = 1 * time.Second

	// DEFAULT_LEAFNODE_PORT is the default port for remote leafnode connections.
	DEFAULT_LEAFNODE_PORT = 7422

	// DEFAULT_CONNECT_ERROR_REPORTS is the number of attempts at which a
	// repeated failed route, gateway or leaf node connection is reported.
	// This is used for initial connection, that is, when the server has
	// never had a connection to the given endpoint. Once connected, and
	// if a disconnect occurs, DEFAULT_RECONNECT_ERROR_REPORTS is used
	// instead.
	// The default is to report every 3600 attempts (roughly every hour).
	DEFAULT_CONNECT_ERROR_REPORTS = 3600

	// DEFAULT_RECONNECT_ERROR_REPORTS is the default number of failed
	// attempt to reconnect a route, gateway or leaf node connection.
	// The default is to report every attempt.
	DEFAULT_RECONNECT_ERROR_REPORTS = 1

	// DEFAULT_RTT_MEASUREMENT_INTERVAL is how often we want to measure RTT from
	// this server to clients, routes, gateways or leafnode connections.
	DEFAULT_RTT_MEASUREMENT_INTERVAL = time.Hour

	// DEFAULT_ALLOW_RESPONSE_MAX_MSGS is the default number of responses allowed
	// for a reply subject.
	DEFAULT_ALLOW_RESPONSE_MAX_MSGS = 1

	// DEFAULT_ALLOW_RESPONSE_EXPIRATION is the default time allowed for a given
	// dynamic response permission.
	DEFAULT_ALLOW_RESPONSE_EXPIRATION = 2 * time.Minute

	// DEFAULT_SERVICE_EXPORT_RESPONSE_THRESHOLD is the default time that the system will
	// expect a service export response to be delivered. This is used in corner cases for
	// time based cleanup of reverse mapping structures.
	DEFAULT_SERVICE_EXPORT_RESPONSE_THRESHOLD = 2 * time.Minute

	// DEFAULT_SERVICE_LATENCY_SAMPLING is the default sampling rate for service
	// latency metrics
	DEFAULT_SERVICE_LATENCY_SAMPLING = 100

	// DEFAULT_SYSTEM_ACCOUNT
	DEFAULT_SYSTEM_ACCOUNT = "$SYS"

	// DEFAULT GLOBAL_ACCOUNT
	DEFAULT_GLOBAL_ACCOUNT = "$G"

	// DEFAULT_FETCH_TIMEOUT is the default time that the system will wait for an account fetch to return.
	DEFAULT_ACCOUNT_FETCH_TIMEOUT = 1900 * time.Millisecond
)<|MERGE_RESOLUTION|>--- conflicted
+++ resolved
@@ -41,11 +41,7 @@
 
 const (
 	// VERSION is the current version for the server.
-<<<<<<< HEAD
-	VERSION = "2.10.0-beta.12"
-=======
-	VERSION = "2.9.12-RC.2"
->>>>>>> 1252653c
+	VERSION = "2.10.0-beta.14"
 
 	// PROTO is the currently supported protocol.
 	// 0 was the original
